--- conflicted
+++ resolved
@@ -137,23 +137,16 @@
 			return '<!-- Polldaddy shortcode passed invalid attributes -->';
 		}
 
-<<<<<<< HEAD
-		$inline          = false;
-=======
 		$inline          = !in_the_loop();
->>>>>>> fc6f0c33
 		$no_script       = false;
 		$infinite_scroll = false;
 
 		if ( is_home() && current_theme_supports( 'infinite-scroll' ) )
 			$infinite_scroll = true;
 
-<<<<<<< HEAD
 		if ( defined( 'PADPRESS_LOADED' ) )
 			$inline = true;
 
-=======
->>>>>>> fc6f0c33
 		if ( function_exists( 'get_option' ) && get_option( 'polldaddy_load_poll_inline' ) )
 			$inline = true;
 
@@ -173,10 +166,7 @@
 			if ( empty( $title ) )
 				/** This filter is documented in core/src/wp-includes/general-template.php */
 				$title = apply_filters( 'wp_title', $post->post_title, '', '' );
-<<<<<<< HEAD
-
-=======
->>>>>>> fc6f0c33
+
 			if ( empty( $permalink ) )
 				$permalink = get_permalink( $post->ID );
 
@@ -194,13 +184,11 @@
 			) );
 
 			$item_id = esc_js( $item_id );
-<<<<<<< HEAD
-=======
+
 			if ( is_ssl() )
 				$rating_js_file = "https://polldaddy.com/js/rating/rating.js";
 			else
 				$rating_js_file = "http://i0.poll.fm/js/rating/rating.js";
->>>>>>> fc6f0c33
 
 			if ( $inline ) {
 				return <<<SCRIPT
@@ -210,12 +198,7 @@
 //--><!]]></script>
 <script type="text/javascript" charset="UTF-8" src="{$rating_js_file}"></script>
 SCRIPT;
-<<<<<<< HEAD
-			}
-			else {
-=======
 			} else {
->>>>>>> fc6f0c33
 				if ( self::$scripts === false )
 					self::$scripts = array();
 
@@ -236,23 +219,14 @@
 <div class="pd-rating" id="pd_rating_holder_{$rating}{$item_id}"></div>
 CONTAINER;
 			}
-<<<<<<< HEAD
-		}
-		elseif ( intval( $poll ) > 0 ) { //poll embed
-=======
 		} elseif ( intval( $poll ) > 0 ) { //poll embed
->>>>>>> fc6f0c33
 
 			$poll      = intval( $poll );
 			$poll_url  = sprintf( 'http://polldaddy.com/poll/%d', $poll );
 			$poll_js   = sprintf( '%s.polldaddy.com/p/%d.js', ( is_ssl() ? 'https://secure' : 'http://static' ), $poll );
 			$poll_link = sprintf( '<a href="%s">Take Our Poll</a>', $poll_url );
 
-<<<<<<< HEAD
-			if ( $no_script )
-=======
 			if ( $no_script ) {
->>>>>>> fc6f0c33
 				return $poll_link;
 			} else {
 				if ( $type == 'slider' && !$inline ) {
@@ -260,34 +234,16 @@
 					if( !in_array( $visit, array( 'single', 'multiple' ) ) )
 						$visit = 'single';
 
-<<<<<<< HEAD
-					$settings = json_encode( array(
-=======
 					$settings = array(
->>>>>>> fc6f0c33
 						'type'  => 'slider',
 						'embed' => 'poll',
 						'delay' => intval( $delay ),
 						'visit' => $visit,
 						'id'    => intval( $poll )
-<<<<<<< HEAD
-					) );
-
-					return <<<SCRIPT
-<script type="text/javascript" charset="UTF-8" src="http://i0.poll.fm/survey.js"></script>
-<script type="text/javascript" charset="UTF-8"><!--//--><![CDATA[//><!--
-polldaddy.add( {$settings} );
-//--><!]]></script>
-<noscript>{$poll_link}</noscript>
-SCRIPT;
-				}
-				else {
-=======
 					);
 
 					return $this->get_async_code( $settings, $poll_link );
 				} else {
->>>>>>> fc6f0c33
 					$cb      = ( $cb == 1 ? '?cb='.mktime() : false );
 					$margins = '';
 					$float   = '';
@@ -301,38 +257,25 @@
 							$margins = 'margin: 0px 0px 0px 10px';
 					}
 
-<<<<<<< HEAD
-=======
 					// Force the normal style embed on single posts/pages otherwise it's not rendered on infinite scroll themed blogs ('infinite_scroll_render' isn't fired)
 					if ( is_singular() )
 						$inline = true;
 
->>>>>>> fc6f0c33
 					if ( $cb === false && !$inline ) {
 						if ( self::$scripts === false )
 							self::$scripts = array();
 
 						$data = array( 'url' => $poll_js );
 
-<<<<<<< HEAD
-						self::$scripts['poll'][] = $data;
+						self::$scripts['poll'][intval( $poll )] = $data;
 
 						add_action( 'wp_footer', array( $this, 'generate_scripts' ) );
 
 						$data = esc_attr( json_encode( $data ) );
 
-						return <<<CONTAINER
-<a id="pd_a_{$poll}"></a>
-=======
-						self::$scripts['poll'][intval( $poll )] = $data;
-
-						$data = esc_attr( json_encode( $data ) );
-
 						$script_url = esc_url_raw( plugins_url( 'js/polldaddy-shortcode.js', __FILE__ ) );
-
 						$str = <<<CONTAINER
 <a name="pd_a_{$poll}"></a>
->>>>>>> fc6f0c33
 <div class="PDS_Poll" id="PDI_container{$poll}" data-settings="{$data}" style="display:inline-block;{$float}{$margins}"></div>
 <div id="PD_superContainer"></div>
 <noscript>{$poll_link}</noscript>
@@ -370,12 +313,7 @@
 					}
 				}
 			}
-<<<<<<< HEAD
-		}
-		elseif ( !empty( $survey ) ) { //survey embed
-=======
 		} elseif ( !empty( $survey ) ) { //survey embed
->>>>>>> fc6f0c33
 
 			if ( in_array( $type, array( 'iframe', 'button', 'banner', 'slider' ) ) ) {
 
@@ -385,24 +323,17 @@
 						$title = $link_text;
 				}
 
-<<<<<<< HEAD
-=======
 				if ( $type == 'banner' || $type == 'slider' )
 					$inline = false;
 
->>>>>>> fc6f0c33
 				$survey      = preg_replace( '/[^a-f0-9]/i', '', $survey );
 				$survey_url  = esc_url( "http://polldaddy.com/s/{$survey}" );
 				$survey_link = sprintf( '<a href="%s">%s</a>', $survey_url, esc_html( $title ) );
 
-<<<<<<< HEAD
+				$settings = array();
+
+				// Do we want a full embed code or a link?
 				if ( $no_script || $inline || $infinite_scroll )
-=======
-				$settings = array();
-
-				// Do we want a full embed code or a link?
-				if ( $no_script || $inline )
->>>>>>> fc6f0c33
 					return $survey_link;
 
 				if ( $type == 'iframe' ) {
@@ -423,15 +354,10 @@
 						return <<<CONTAINER
 <iframe src="{$survey_url}?iframe=1" frameborder="0" width="{$width}" height="{$height}" scrolling="auto" allowtransparency="true" marginheight="0" marginwidth="0">{$survey_link}</iframe>
 CONTAINER;
-<<<<<<< HEAD
-					}
-					elseif ( !empty( $domain ) && !empty( $id ) ) {
-=======
 					} elseif ( !empty( $domain ) && !empty( $id ) ) {
 
 						$domain = preg_replace( '/[^a-z0-9\-]/i', '', $domain );
 						$id = preg_replace( '/[\/\?&\{\}]/', '', $id );
->>>>>>> fc6f0c33
 
 						$auto_src = esc_url( "http://{$domain}.polldaddy.com/s/{$id}" );
 						$auto_src = parse_url( $auto_src );
@@ -445,23 +371,14 @@
 						$domain   = $auto_src['host'].'/s/';
 						$id       = str_ireplace( '/s/', '', $auto_src['path'] );
 
-<<<<<<< HEAD
-						$settings = json_encode( array(
-=======
 						$settings = array(
->>>>>>> fc6f0c33
 							'type'       => $type,
 							'auto'       => true,
 							'domain'     => $domain,
 							'id'         => $id
 						);
 					}
-<<<<<<< HEAD
-				}
-				else {
-=======
 				} else {
->>>>>>> fc6f0c33
 					$text_color = preg_replace( '/[^a-f0-9]/i', '', $text_color );
 					$back_color = preg_replace( '/[^a-f0-9]/i', '', $back_color );
 
@@ -475,11 +392,7 @@
 					$body   = wp_strip_all_tags( $body );
 					$button = wp_strip_all_tags( $button );
 
-<<<<<<< HEAD
-					$settings = json_encode( array_filter( array(
-=======
 					$settings = array_filter( array(
->>>>>>> fc6f0c33
 						'title'      => $title,
 						'type'       => $type,
 						'body'       => $body,
@@ -489,20 +402,6 @@
 						'align'      => $align,
 						'style'      => $style,
 						'id'         => $survey
-<<<<<<< HEAD
-					) ) );
-				}
-				return <<<CONTAINER
-<script type="text/javascript" charset="UTF-8" src="http://i0.poll.fm/survey.js"></script>
-<script type="text/javascript" charset="UTF-8"><!--//--><![CDATA[//><!--
-polldaddy.add( {$settings} );
-//--><!]]></script>
-<noscript>{$survey_link}</noscript>
-CONTAINER;
-			}
-		}
-		else
-=======
 					) );
 				}
 
@@ -512,7 +411,6 @@
 				return $this->get_async_code( $settings, $survey_link );
 			}
 		} else {
->>>>>>> fc6f0c33
 			return '<!-- no polldaddy output -->';
 		}
 	}
@@ -531,11 +429,7 @@
 				foreach( self::$scripts['rating'] as $rating ) {
 					$script .= "PDRTJS_settings_{$rating['id']}{$rating['item_id']}={$rating['settings']}; if ( typeof PDRTJS_RATING !== 'undefined' ){if ( typeof PDRTJS_{$rating['id']}{$rating['item_id']} == 'undefined' ){PDRTJS_{$rating['id']}{$rating['item_id']} = new PDRTJS_RATING( PDRTJS_settings_{$rating['id']}{$rating['item_id']} );}}";
 				}
-<<<<<<< HEAD
-				$script .= "\n//--><!]]></script><script type='text/javascript' charset='UTF-8' src='http://i.polldaddy.com/ratings/rating.js'></script>";
-=======
 				$script .= "\n//--><!]]></script><script type='text/javascript' charset='UTF-8' src='{$rating_js_file}'></script>";
->>>>>>> fc6f0c33
 
 			}
 
@@ -574,20 +468,6 @@
 			echo <<<SCRIPT
 				<script type='text/javascript'>
 				//<![CDATA[
-<<<<<<< HEAD
-				if ( typeof window.polldaddyshortcode === 'undefined' ) {
-					var wp_pd_js = document.createElement( 'script' );
-					wp_pd_js.type = 'text/javascript';
-					wp_pd_js.src = $script_url;
-					wp_pd_js.async = true;
-					wp_pd_js.onload = function() {
-						jQuery( document.body ).trigger( 'pd-script-load' );
-					};
-					document.getElementsByTagName( 'head' )[0].appendChild( wp_pd_js );
-				} else {
-					jQuery( document.body ).trigger( 'pd-script-load' );
-				}
-=======
 				( function( d, c, j ) {
 				  if ( !d.getElementById( j ) ) {
 				    var pd = d.createElement( c ), s;
@@ -599,7 +479,6 @@
 				  else if ( typeof jQuery !== 'undefined' )
 				  	jQuery( d.body ).trigger( 'pd-script-load' );
 				}( document, 'script', 'pd-polldaddy-loader' ) );
->>>>>>> fc6f0c33
 				//]]>
 				</script>
 SCRIPT;
