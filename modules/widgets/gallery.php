--- conflicted
+++ resolved
@@ -137,19 +137,10 @@
 			return;
 		}
 
-<<<<<<< HEAD
 		$widget_tiled_gallery = new Jetpack_Tiled_Gallery();
 		$widget_tiled_gallery->default_scripts_and_styles();
 
-		$layout = new Jetpack_Tiled_Gallery_Layout_Rectangular( $instance['attachments'], $instance['link'], false, 3);
-=======
-
-		$widget_tiled_gallery = new Jetpack_Tiled_Gallery();
-		$widget_tiled_gallery->default_scripts_and_styles();
-
 		$layout = new Jetpack_Tiled_Gallery_Layout_Rectangular( $instance['attachments'], $instance['link'], false, 3 );
->>>>>>> 42f3d35c
-
 		return $layout->HTML();
 	}
 
@@ -170,10 +161,6 @@
 		$widget_tiled_gallery->default_scripts_and_styles();
 
 		$layout = new Jetpack_Tiled_Gallery_Layout_Square( $instance['attachments'], $instance['link'], false, 3 );
-<<<<<<< HEAD
-
-=======
->>>>>>> 42f3d35c
 		return $layout->HTML();
 	}
 
@@ -194,10 +181,6 @@
 		$widget_tiled_gallery->default_scripts_and_styles();
 
 		$layout = new Jetpack_Tiled_Gallery_Layout_Circle( $instance['attachments'], $instance['link'], false, 3 );
-<<<<<<< HEAD
-
-=======
->>>>>>> 42f3d35c
 		return $layout->HTML();
 	}
 
