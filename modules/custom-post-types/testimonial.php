<?php
/*
 * Plugin Name: Jetpack Testimonial
 * Plugin URI:
 * Author: Automattic
 * Version: 0.1
 * License: GPL v2 or later
 * Text Domain: jetpack
 * Domain Path: /languages/
 */

class Jetpack_Testimonial {
	const TESTIMONIAL_POST_TYPE  = 'jetpack-testimonial';
	const OPTION_NAME            = 'jetpack_testimonial';
	const OPTION_READING_SETTING = 'jetpack_testimonial_posts_per_page';

	var $version = '0.1';

	static function init() {
		static $instance = false;

		if ( ! $instance )
			$instance = new Jetpack_Testimonial;

		return $instance;
	}

	/**
	 * Conditionally hook into WordPress.
	 *
	 * Themes must declare that they support this module by adding
	 * add_theme_support( 'jetpack-testimonial' ); during after_setup_theme.
	 *
	 * If no theme support is found there is no need to hook into
	 * WordPress. We'll just return early instead.
	 */
	function __construct() {
<<<<<<< HEAD
=======
		global $shortcode_tags;

		// Add an option to enable the CPT
		add_action( 'admin_init', array( $this, 'settings_api_init' ) );

		$setting = get_option( self::OPTION_NAME, '0' );

		// Bail early if Testimonial option is not set and the theme doesn't declare support
		if ( empty( $setting ) && ! $this->site_supports_testimonial() ) {
			return;
		}

		// CPT magic
		add_action( sprintf( 'add_option_%s', self::OPTION_NAME ),       array( $this, 'flush_rules_on_enable' ), 10 );
		add_action( sprintf( 'update_option_%s', self::OPTION_NAME ),    array( $this, 'flush_rules_on_enable' ), 10 );
		add_action( sprintf( 'publish_%s', self::TESTIMONIAL_POST_TYPE), array( $this, 'flush_rules_on_first_testimonial' ) );

		add_action( 'after_switch_theme',                                array( $this, 'flush_rules_on_switch' ) );

		// Adjust CPT archive and custom taxonomies to obey CPT reading setting
		add_filter( 'pre_get_posts',                                     array( $this, 'query_reading_setting' ) );

>>>>>>> f5b2b977
		// Make sure the post types are loaded for imports
		add_action( 'import_start',                                      array( $this, 'register_post_types' ) );

		// If called via REST API, we need to register later in lifecycle
		add_action( 'restapi_theme_init',                                array( $this, 'maybe_register_cpt' ) );

		// Enable Omnisearch for Testimonials.
		if ( class_exists( 'Jetpack_Omnisearch_Posts' ) )
			new Jetpack_Omnisearch_Posts( self::TESTIMONIAL_POST_TYPE );

		$this->maybe_register_cpt();

		// Register [jetpack_testimonials] always and
		// register [testimonials] if [testimonials] isn't already set
		add_shortcode( 'jetpack_testimonials',                           array( $this, 'jetpack_testimonial_shortcode' ) );

<<<<<<< HEAD
		if ( ! shortcode_exists( 'testimonials' ) ) {
			add_shortcode( 'testimonials', array( $this, 'jetpack_testimonial_shortcode' ) );
=======
		if ( ! array_key_exists( 'testimonials', $shortcode_tags ) ) {
			add_shortcode( 'testimonials',                               array( $this, 'jetpack_testimonial_shortcode' ) );
		}
	}

	/**
	 * Add a checkbox field in 'Settings' > 'Writing'
	 * for enabling CPT functionality.
	 *
	 * @return null
	 */
	function settings_api_init() {
		add_settings_field(
			self::OPTION_NAME,
			'<span class="cpt-options">' . __( 'Testimonials', 'jetpack' ) . '</span>',
			array( $this, 'setting_html' ),
			'writing',
			'jetpack_cpt_section'
		);
		register_setting(
			'writing',
			self::OPTION_NAME,
			'intval'
		);

		// Check if CPT is enabled first so that intval doesn't get set to NULL on re-registering
		if ( get_option( self::OPTION_NAME, '0' ) ) {
			register_setting(
				'writing',
				self::OPTION_READING_SETTING,
				'intval'
			);
		}
	}



	/**
	 * HTML code to display a checkbox true/false option
	 * for the Testimonial CPT setting.
	 *
	 * @return html
	 */
	function setting_html() {
		if ( current_theme_supports( self::TESTIMONIAL_POST_TYPE ) ) : ?>
			<p><?php printf( __( 'Your theme supports <strong>%s</strong>', 'jetpack' ), self::TESTIMONIAL_POST_TYPE ); ?></p>
		<?php else : ?>
			<label for="<?php echo esc_attr( self::OPTION_NAME ); ?>">
				<input name="<?php echo esc_attr( self::OPTION_NAME ); ?>" id="<?php echo esc_attr( self::OPTION_NAME ); ?>" <?php echo checked( get_option( self::OPTION_NAME, '0' ), true, false ); ?> type="checkbox" value="1" />
				<?php esc_html_e( 'Enable Testimonials for this site.', 'jetpack' ); ?>
				<a target="_blank" href="http://en.support.wordpress.com/testimonials/"><?php esc_html_e( 'Learn More', 'jetpack' ); ?></a>
			</label>
		<?php endif;

		if ( get_option( self::OPTION_NAME, '0' ) || current_theme_supports( self::TESTIMONIAL_POST_TYPE ) ) :
			printf( '<p><label for="%1$s">%2$s</label></p>',
				esc_attr( self::OPTION_READING_SETTING ),
				sprintf( __( 'Testimonial pages display at most %1$s testimonials', 'jetpack' ),
					sprintf( '<input name="%1$s" id="%1$s" type="number" step="1" min="1" value="%2$s" class="small-text" />',
						esc_attr( self::OPTION_READING_SETTING ),
						esc_attr( get_option( self::OPTION_READING_SETTING, '10' ) )
					)
				)
			);
		endif;
	}

	/*
	 * Flush permalinks when CPT option is turned on/off
	 */
	function flush_rules_on_enable() {
		flush_rewrite_rules();
	}

	/*
	 * Count published testimonials and flush permalinks when first testimonial is published
	 */
	function flush_rules_on_first_testimonial() {
		$testimonials = get_transient( 'jetpack-testimonial-count-cache' );

		if ( false === $testimonials ) {
			flush_rewrite_rules();
			$testimonials = (int) wp_count_posts( self::TESTIMONIAL_POST_TYPE )->publish;

			if ( ! empty( $testimonials ) ) {
				set_transient( 'jetpack-testimonial-count-cache', $testimonials, HOUR_IN_SECONDS * 12 );
			}
>>>>>>> f5b2b977
		}
	}

	/**
	 * Follow CPT reading setting on CPT archive page
	 */
	function query_reading_setting( $query ) {
		if ( ! is_admin() &&
		     $query->is_main_query() &&
		     ( $query->is_post_type_archive( self::TESTIMONIAL_POST_TYPE ) )
		) {
			$query->set( 'posts_per_page', get_option( self::OPTION_READING_SETTING, '10' ) );
		}
	}

	/**
	 * Registers the custom post types and adds action/filter handlers, but
	 * only if the site supports it
	 */
	function maybe_register_cpt() {
		// Return early if theme does not support Jetpack Testimonial.
		if ( ! $this->site_supports_testimonial() || post_type_exists( self::TESTIMONIAL_POST_TYPE ) )
			return;

		$this->register_post_types();
		add_filter( 'enter_title_here',                         array( $this, 'change_default_title'    ) );
		add_filter( 'manage_jetpack-testimonial_posts_columns', array( $this, 'edit_title_column_label' ) );
		add_filter( 'post_updated_messages',                    array( $this, 'updated_messages'        ) );
		add_action( 'customize_register',                       array( $this, 'customize_register'      ) );

		$num_testimonials = self::count_testimonials();
		if ( ! empty( $num_testimonials ) )
			add_action( 'admin_menu', array( $this, 'add_customize_page' ) );
	}

	/**
	 * Should this Custom Post Type be made available?
	 */
	function site_supports_testimonial() {
		// If the current theme requests it.
		if ( current_theme_supports( self::TESTIMONIAL_POST_TYPE ) || get_option( self::OPTION_NAME, '0' ) )
			return true;

		// Otherwise, say no unless something wants to filter us to say yes.
		return (bool) apply_filters( 'jetpack_enable_cpt', false, self::TESTIMONIAL_POST_TYPE );
	}

	/* Setup */
	function register_post_types() {
		if ( post_type_exists( self::TESTIMONIAL_POST_TYPE ) ) {
			return;
		}

		register_post_type( self::TESTIMONIAL_POST_TYPE, array(
			'description' => __( 'Customer Testimonials', 'jetpack' ),
			'labels' => array(
				'name'               => esc_html__( 'Testimonials',                   'jetpack' ),
				'singular_name'      => esc_html__( 'Testimonial',                    'jetpack' ),
				'menu_name'          => esc_html__( 'Testimonials',                   'jetpack' ),
				'all_items'          => esc_html__( 'All Testimonials',               'jetpack' ),
				'add_new'            => esc_html__( 'Add New',                        'jetpack' ),
				'add_new_item'       => esc_html__( 'Add New Testimonial',            'jetpack' ),
				'edit_item'          => esc_html__( 'Edit Testimonial',               'jetpack' ),
				'new_item'           => esc_html__( 'New Testimonial',                'jetpack' ),
				'view_item'          => esc_html__( 'View Testimonial',               'jetpack' ),
				'search_items'       => esc_html__( 'Search Testimonials',            'jetpack' ),
				'not_found'          => esc_html__( 'No Testimonials found',          'jetpack' ),
				'not_found_in_trash' => esc_html__( 'No Testimonials found in Trash', 'jetpack' ),
			),
			'supports' => array(
				'title',
				'editor',
				'thumbnail',
				'page-attributes',
			),
			'rewrite' => array(
				'slug'       => 'testimonial',
				'with_front' => false,
				'feeds'      => false,
				'pages'      => true,
			),
			'public'          => true,
			'show_ui'         => true,
			'menu_position'   => 20, // below Pages
			'capability_type' => 'page',
			'map_meta_cap'    => true,
			'has_archive'     => true,
			'query_var'       => 'testimonial',
		) );
	}

	/**
	 * Change ‘Enter Title Here’ text for the Testimonial.
	 */
	function change_default_title( $title ) {
		$screen = get_current_screen();

		if ( 'jetpack-testimonial' == $screen->post_type )
			$title = esc_html__( "Enter the customer's name here", 'jetpack' );

		return $title;
	}

	/**
	 * Change ‘Title’ column label on all Testimonials page.
	 */
	function edit_title_column_label( $columns ) {
		$columns['title'] = esc_html__( 'Customer Name', 'jetpack' );

		return $columns;
	}

	/**
	 * Update messages for the Testimonial admin.
	 */
	function updated_messages( $messages ) {
		global $post;

		$messages['jetpack-testimonial'] = array(
			0  => '', // Unused. Messages start at index 1.
			1  => sprintf( __( 'Testimonial updated. <a href="%s">View testimonial</a>', 'jetpack'), esc_url( get_permalink( $post->ID ) ) ),
			2  => esc_html__( 'Custom field updated.', 'jetpack' ),
			3  => esc_html__( 'Custom field deleted.', 'jetpack' ),
			4  => esc_html__( 'Testimonial updated.', 'jetpack' ),
			/* translators: %s: date and time of the revision */
			5  => isset( $_GET['revision'] ) ? sprintf( esc_html__( 'Testimonial restored to revision from %s', 'jetpack'), wp_post_revision_title( (int) $_GET['revision'], false ) ) : false,
			6  => sprintf( __( 'Testimonial published. <a href="%s">View testimonial</a>', 'jetpack' ), esc_url( get_permalink( $post->ID ) ) ),
			7  => esc_html__( 'Testimonial saved.', 'jetpack' ),
			8  => sprintf( __( 'Testimonial submitted. <a target="_blank" href="%s">Preview testimonial</a>', 'jetpack'), esc_url( add_query_arg( 'preview', 'true', get_permalink( $post->ID ) ) ) ),
			9  => sprintf( __( 'Testimonial scheduled for: <strong>%1$s</strong>. <a target="_blank" href="%2$s">Preview testimonial</a>', 'jetpack' ),
			// translators: Publish box date format, see http://php.net/date
			date_i18n( __( 'M j, Y @ G:i', 'jetpack' ), strtotime( $post->post_date ) ), esc_url( get_permalink($post->ID) ) ),
			10 => sprintf( __( 'Testimonial draft updated. <a target="_blank" href="%s">Preview testimonial</a>', 'jetpack' ), esc_url( add_query_arg( 'preview', 'true', get_permalink( $post->ID ) ) ) ),
		);

		return $messages;
	}


	function set_testimonial_option() {
		$testimonials_option = get_option( 'jetpack_testimonial' );

		$testimonials = wp_count_posts( 'jetpack-testimonial' );
		$published_testimonials = $testimonials->publish;

		update_option( 'jetpack_testimonial', $published_testimonials );
	}

	function count_testimonials() {
		$testimonials = get_transient( 'jetpack-testimonial-count-cache' );

		if ( false === $testimonials ) {
			$testimonials = (int) wp_count_posts( 'jetpack-testimonial' )->publish;

			if ( ! empty( $testimonials ) ) {
				set_transient( 'jetpack-testimonial-count-cache', $testimonials, 60*60*12 );
			}
		}

		return $testimonials;
	}

	/**
	 * Adds a submenu link to the Customizer.
	 */
	function add_customize_page() {
		add_submenu_page(
			'edit.php?post_type=jetpack-testimonial',
			esc_html__( 'Customize Testimonials Archive', 'jetpack' ),
			esc_html__( 'Customize', 'jetpack' ),
			'edit_theme_options',
			add_query_arg( array( 'url' => urlencode( home_url( 'testimonial' ) ) ), 'customize.php' ) . '#accordion-section-jetpack_testimonials'
		);
	}

	/**
	 * Adds testimonial section to the Customizer.
	 */
	function customize_register( $wp_customize ) {
		jetpack_testimonial_custom_control_classes();

		$wp_customize->add_section( 'jetpack_testimonials', array(
			'title'          => esc_html__( 'Testimonials', 'jetpack' ),
			'theme_supports' => 'jetpack-testimonial',
			'priority'       => 130,
		) );

		$wp_customize->add_setting( 'jetpack_testimonials[page-title]', array(
			'default'              => esc_html__( 'Testimonials', 'jetpack' ),
			'sanitize_callback'    => array( 'Jetpack_Testimonial_Title_Control', 'sanitize_content' ),
			'sanitize_js_callback' => array( 'Jetpack_Testimonial_Title_Control', 'sanitize_content' ),
		) );
		$wp_customize->add_control( 'jetpack_testimonials[page-title]', array(
			'section' => 'jetpack_testimonials',
			'label'   => esc_html__( 'Testimonial Page Title', 'jetpack' ),
			'type'    => 'text',
		) );

		$wp_customize->add_setting( 'jetpack_testimonials[page-content]', array(
			'default'              => '',
			'sanitize_callback'    => array( 'Jetpack_Testimonial_Textarea_Control', 'sanitize_content' ),
			'sanitize_js_callback' => array( 'Jetpack_Testimonial_Textarea_Control', 'sanitize_content' ),
		) );
		$wp_customize->add_control( new Jetpack_Testimonial_Textarea_Control( $wp_customize, 'jetpack_testimonials[page-content]', array(
			'section'  => 'jetpack_testimonials',
			'settings' => 'jetpack_testimonials[page-content]',
			'label'    => esc_html__( 'Testimonial Page Content', 'jetpack' ),
		) ) );

		$wp_customize->add_setting( 'jetpack_testimonials[featured-image]', array(
			'default'              => '',
			'sanitize_callback'    => array( 'Jetpack_Testimonial_Image_Control', 'attachment_guid_to_id' ),
			'sanitize_js_callback' => array( 'Jetpack_Testimonial_Image_Control', 'attachment_guid_to_id' ),
			'theme_supports'       => 'post-thumbnails',
		) );
		$wp_customize->add_control( new Jetpack_Testimonial_Image_Control( $wp_customize, 'jetpack_testimonials[featured-image]', array(
			'section' => 'jetpack_testimonials',
			'label'   => esc_html__( 'Testimonial Page Featured Image', 'jetpack' ),
		) ) );
	}


	/**
	 * Our [testimonial] shortcode.
	 * Prints Testimonial data styled to look good on *any* theme.
	 *
	 * @return jetpack_testimonial_shortcode_html
	 */
	static function jetpack_testimonial_shortcode( $atts ) {
		// Default attributes
		$atts = shortcode_atts( array(
			'display_content' => true,
			'image'           => true,
			'columns'         => 1,
			'showposts'       => -1,
			'order'           => 'asc',
			'orderby'         => 'date',
		), $atts, 'testimonial' );

		// A little sanitization
		if ( $atts['display_content'] && 'true' != $atts['display_content'] ) {
			$atts['display_content'] = false;
		}

		$atts['columns'] = absint( $atts['columns'] );

		$atts['showposts'] = intval( $atts['showposts'] );


		if ( $atts['order'] ) {
			$atts['order'] = urldecode( $atts['order'] );
			$atts['order'] = strtoupper( $atts['order'] );
			if ( 'DESC' != $atts['order'] ) {
				$atts['order'] = 'ASC';
			}
		}

		if ( $atts['orderby'] ) {
			$atts['orderby'] = urldecode( $atts['orderby'] );
			$atts['orderby'] = strtolower( $atts['orderby'] );
			$allowed_keys = array('author', 'date', 'title', 'rand');

			$parsed = array();
			foreach ( explode( ',', $atts['orderby'] ) as $testimonial_index_number => $orderby ) {
				if ( ! in_array( $orderby, $allowed_keys ) ) {
					continue;
				}
				$parsed[] = $orderby;
			}

			if ( empty( $parsed ) ) {
				unset($atts['orderby']);
			} else {
				$atts['orderby'] = implode( ' ', $parsed );
			}
		}

		// enqueue shortcode styles when shortcode is used
		wp_enqueue_style( 'jetpack-testimonial-style', plugins_url( 'css/testimonial-shortcode.css', __FILE__ ), array(), '20140326' );

		return self::jetpack_testimonial_shortcode_html( $atts );
	}

	/**
	 * The Testimonial shortcode loop.
	 *
	 * @return html
	 */
	static function jetpack_testimonial_shortcode_html( $atts ) {
		// Default query arguments
		$defaults = array(
			'order'          => $atts['order'],
			'orderby'        => $atts['orderby'],
			'posts_per_page' => $atts['showposts'],
		);

		$args = wp_parse_args( $atts, $defaults );
		$args['post_type'] = self::TESTIMONIAL_POST_TYPE; // Force this post type
		$query = new WP_Query( $args );

		$testimonial_index_number = 0;

		// If we have testimonials, create the html
		if ( $query->have_posts() ) {

			ob_start(); ?>
			<div class="jetpack-testimonial-shortcode column-<?php echo esc_attr( $atts['columns'] ); ?>">
				<?php  // open .jetpack-testimonial-shortcode

				// Construct the loop...
				while ( $query->have_posts() ) {
					$query->the_post();
					$post_id = get_the_ID();
					?>
					<div class="testimonial-entry <?php echo esc_attr( self::get_testimonial_class( $testimonial_index_number, $atts['columns'] ) ); ?>">
						<?php
						// The content
						if ( false != $atts['display_content'] ): ?>
							<div class="testimonial-entry-content"><?php the_excerpt(); ?></div>
						<?php endif; ?>

						<span class="testimonial-entry-title">&#8213; <a href="<?php echo esc_url( get_permalink() ); ?>" title="<?php echo esc_attr( the_title_attribute( ) ); ?>"><?php the_title(); ?></a></span>
						<?php
						// Featured image
						if ( false != $atts['image'] ):
							echo self::get_testimonial_thumbnail_link( $post_id );
						endif;
						?>
					</div><!-- close .testimonial-entry -->
					<?php
					$testimonial_index_number++;
				} // end of while loop

				wp_reset_postdata();
				?>
			</div><!-- close .jetpack-testimonial-shortcode -->
		<?php
		} else { ?>
			<p><em><?php _e( 'Your Testimonial Archive currently has no entries. You can start creating them on your dashboard.', 'jetpack' ); ?></p></em>
		<?php
		}
		$html = ob_get_clean();

		// Return the HTML block
		return $html;
	}

	/**
	 * Individual testimonial class
	 *
	 * @return string
	 */
	static function get_testimonial_class( $testimonial_index_number, $columns ) {
		$class = array();

		$class[] = 'testimonial-entry-column-'.$columns;

<<<<<<< HEAD
		if( $columns > 1) {
			if ( ( $testimonial_index_number % 2 ) == 0 ) {
=======
		if ( $columns > 1) {
			if ( ($i % 2) == 0 ) {
>>>>>>> f5b2b977
				$class[] = 'testimonial-entry-mobile-first-item-row';
			} else {
				$class[] = 'testimonial-entry-mobile-last-item-row';
			}
		}

		// add first and last classes to first and last items in a row
		if ( ( $testimonial_index_number % $columns ) == 0 ) {
			$class[] = 'testimonial-entry-first-item-row';
		} elseif ( ( $testimonial_index_number % $columns ) == ( $columns - 1 ) ) {
			$class[] = 'testimonial-entry-last-item-row';
		}


		/**
		 * Filter the class applied to testimonial div in the testimonial
		 *
		 * @param string $class class name of the div.
		 * @param int $testimonial_index_number iterator count the number of columns up starting from 0.
		 * @param int $columns number of columns to display the content in.
		 *
		 */
		return apply_filters( 'testimonial-entry-post-class', implode( " ", $class ) , $testimonial_index_number, $columns );
	}

	/**
	 * Display the featured image if it's available
	 *
	 * @return html
	 */
	static function get_testimonial_thumbnail_link( $post_id ) {
		if ( has_post_thumbnail( $post_id ) ) {
			return '<a class="testimonial-featured-image" href="' . esc_url( get_permalink( $post_id ) ) . '">' . get_the_post_thumbnail( $post_id, array( 40, 40 ) ) . '</a>';
		}
	}
}

function jetpack_testimonial_custom_control_classes() {
	class Jetpack_Testimonial_Title_Control extends WP_Customize_Control {
		public static function sanitize_content( $value ) {
			if ( '' != $value )
				$value = trim( convert_chars( wptexturize( $value ) ) );

			return $value;
		}
	}

	class Jetpack_Testimonial_Textarea_Control extends WP_Customize_Control {
		public $type = 'textarea';

		public function render_content() {
			?>
			<label>
			<span class="customize-control-title"><?php echo esc_html( $this->label ); ?></span>
			<textarea rows="5" style="width:100%;" <?php $this->link(); ?>><?php echo esc_textarea( $this->value() ); ?></textarea>
			</label>
			<?php
		}

		public static function sanitize_content( $value ) {
			if ( ! empty( $value ) )
				$value = apply_filters( 'the_content', $value );

			$value = preg_replace( '@<div id="jp-post-flair"([^>]+)?>(.+)?</div>@is', '', $value ); // Strip WPCOM and Jetpack post flair if included in content

			return $value;
		}
	}

	/**
	 * Need to extend WP_Customize_Image_Control to return attachment ID instead of url
	 */
	class Jetpack_Testimonial_Image_Control extends WP_Customize_Image_Control {
		public $context = 'custom_image';

		public function __construct( $manager, $id, $args ) {
			$this->get_url = array( $this, 'get_img_url' );
			parent::__construct( $manager, $id, $args );
		}

		public static function get_img_url( $attachment_id = 0 ) {
			if ( is_numeric( $attachment_id ) && wp_attachment_is_image( $attachment_id ) )
				list( $image, $x, $y ) = wp_get_attachment_image_src( $attachment_id );

			return ! empty( $image ) ? $image : $attachment_id;
		}

		public static function attachment_guid_to_id( $value ) {

			if ( is_numeric( $value ) || empty( $value ) )
				return $value;

			$matches = get_posts( array( 'post_type' => 'attachment', 'guid' => $value ) );

			if ( empty( $matches ) )
				return false;

			return $matches[0]->ID; // this is the match we want
		}
	}
}

add_action( 'init', array( 'Jetpack_Testimonial', 'init' ) );<|MERGE_RESOLUTION|>--- conflicted
+++ resolved
@@ -35,10 +35,6 @@
 	 * WordPress. We'll just return early instead.
 	 */
 	function __construct() {
-<<<<<<< HEAD
-=======
-		global $shortcode_tags;
-
 		// Add an option to enable the CPT
 		add_action( 'admin_init', array( $this, 'settings_api_init' ) );
 
@@ -59,7 +55,6 @@
 		// Adjust CPT archive and custom taxonomies to obey CPT reading setting
 		add_filter( 'pre_get_posts',                                     array( $this, 'query_reading_setting' ) );
 
->>>>>>> f5b2b977
 		// Make sure the post types are loaded for imports
 		add_action( 'import_start',                                      array( $this, 'register_post_types' ) );
 
@@ -76,11 +71,7 @@
 		// register [testimonials] if [testimonials] isn't already set
 		add_shortcode( 'jetpack_testimonials',                           array( $this, 'jetpack_testimonial_shortcode' ) );
 
-<<<<<<< HEAD
 		if ( ! shortcode_exists( 'testimonials' ) ) {
-			add_shortcode( 'testimonials', array( $this, 'jetpack_testimonial_shortcode' ) );
-=======
-		if ( ! array_key_exists( 'testimonials', $shortcode_tags ) ) {
 			add_shortcode( 'testimonials',                               array( $this, 'jetpack_testimonial_shortcode' ) );
 		}
 	}
@@ -167,7 +158,6 @@
 			if ( ! empty( $testimonials ) ) {
 				set_transient( 'jetpack-testimonial-count-cache', $testimonials, HOUR_IN_SECONDS * 12 );
 			}
->>>>>>> f5b2b977
 		}
 	}
 
@@ -525,13 +515,8 @@
 
 		$class[] = 'testimonial-entry-column-'.$columns;
 
-<<<<<<< HEAD
 		if( $columns > 1) {
 			if ( ( $testimonial_index_number % 2 ) == 0 ) {
-=======
-		if ( $columns > 1) {
-			if ( ($i % 2) == 0 ) {
->>>>>>> f5b2b977
 				$class[] = 'testimonial-entry-mobile-first-item-row';
 			} else {
 				$class[] = 'testimonial-entry-mobile-last-item-row';
