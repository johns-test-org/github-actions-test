--- conflicted
+++ resolved
@@ -4368,7 +4368,6 @@
 	}
 
 	/**
-<<<<<<< HEAD
 	 * Maybe Use a .min.css stylesheet, maybe not.
 	 *
 	 * Hooks onto `plugins_url` filter at priority 1, and accepts all 3 args.
@@ -4410,14 +4409,9 @@
 	}
 
 	/**
-	 * Loads a view file from the views 
-	 * 
-	 * Data passed in with the $data parameter will be available in the 
-=======
 	 * Loads a view file from the views
 	 *
 	 * Data passed in with the $data parameter will be available in the
->>>>>>> d193767f
 	 * template file as $data['value']
 	 *
 	 * @param string $template - Template file to load
