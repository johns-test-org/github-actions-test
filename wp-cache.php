<?php
/*
Plugin Name: WP Super Cache
Plugin URI: https://wordpress.org/plugins/wp-super-cache/
Description: Very fast caching plugin for WordPress.
Version: 1.4.9
Author: Automattic
Author URI: https://automattic.com/
License: GPL2+
Text Domain: wp-super-cache
*/

/*
    Copyright Automattic and many other contributors.

    This program is free software; you can redistribute it and/or modify
    it under the terms of the GNU General Public License as published by
    the Free Software Foundation; either version 2 of the License, or
    (at your option) any later version.

    This program is distributed in the hope that it will be useful,
    but WITHOUT ANY WARRANTY; without even the implied warranty of
    MERCHANTABILITY or FITNESS FOR A PARTICULAR PURPOSE.  See the
    GNU General Public License for more details.

    You should have received a copy of the GNU General Public License
    along with this program; if not, write to the Free Software
    Foundation, Inc., 59 Temple Place, Suite 330, Boston, MA  02111-1307  USA
*/

// Pre-2.6 compatibility
if( !defined('WP_CONTENT_URL') )
	define( 'WP_CONTENT_URL', get_option('siteurl') . '/wp-content');
if( !defined('WP_CONTENT_DIR') )
	define( 'WP_CONTENT_DIR', ABSPATH . 'wp-content' );

$wp_cache_config_file = WP_CONTENT_DIR . '/wp-cache-config.php';

if ( !defined( 'WPCACHEHOME' ) ) {
	define( 'WPCACHEHOME', dirname( __FILE__ ) . '/' );
	$wp_cache_config_file_sample = WPCACHEHOME . 'wp-cache-config-sample.php';
	$wp_cache_file = WPCACHEHOME . 'advanced-cache.php';
} elseif ( WPCACHEHOME != dirname( __FILE__ ) . '/' ) {
	$wp_cache_config_file_sample = dirname( __FILE__ ) . '/wp-cache-config-sample.php';
	$wp_cache_file = dirname( __FILE__ ) . '/advanced-cache.php';
} else {
	$wp_cache_config_file_sample = WPCACHEHOME . 'wp-cache-config-sample.php';
	$wp_cache_file = WPCACHEHOME . 'advanced-cache.php';
}

if( !@include($wp_cache_config_file) ) {
	get_wpcachehome();
	$wp_cache_config_file_sample = WPCACHEHOME . 'wp-cache-config-sample.php';
	@include($wp_cache_config_file_sample);
} else {
	get_wpcachehome();
}

$wp_cache_link = WP_CONTENT_DIR . '/advanced-cache.php';

if( !defined( 'WP_CACHE' ) || ( defined( 'WP_CACHE' ) && constant( 'WP_CACHE' ) == false ) ) {
	$wp_cache_check_wp_config = true;
}

include(WPCACHEHOME . 'wp-cache-base.php');
include( WPCACHEHOME . 'rest/load.php' );

function wp_super_cache_text_domain() {
	load_plugin_textdomain( 'wp-super-cache', WPCACHEHOME . 'languages', basename( dirname( __FILE__ ) ) . '/languages' );
}
add_action( 'init', 'wp_super_cache_text_domain' );

function wp_cache_set_home() {
	global $wp_cache_is_home;
	$wp_cache_is_home = ( is_front_page() || is_home() );
	if ( $wp_cache_is_home && is_paged() )
		$wp_cache_is_home = false;
}
add_action( 'template_redirect', 'wp_cache_set_home' );


// OSSDL CDN plugin (http://wordpress.org/plugins/ossdl-cdn-off-linker/)
include_once( WPCACHEHOME . 'ossdl-cdn.php' );

// from legolas558 d0t users dot sf dot net at http://www.php.net/is_writable
function is_writeable_ACLSafe($path) {

	// PHP's is_writable does not work with Win32 NTFS

	if ($path{strlen($path)-1}=='/') // recursively return a temporary file path
		return is_writeable_ACLSafe($path.uniqid(mt_rand()).'.tmp');
	else if (is_dir($path))
		return is_writeable_ACLSafe($path.'/'.uniqid(mt_rand()).'.tmp');
	// check tmp file for read/write capabilities
	$rm = file_exists($path);
	$f = @fopen($path, 'a');
	if ($f===false)
		return false;
	fclose($f);
	if (!$rm)
		unlink($path);
	return true;
}

function get_wpcachehome() {
	if( defined( 'WPCACHEHOME' ) == false ) {
		if( is_file( dirname(__FILE__) . '/wp-cache-config-sample.php' ) ) {
			define( 'WPCACHEHOME', trailingslashit( dirname(__FILE__) ) );
		} elseif( is_file( dirname(__FILE__) . '/wp-super-cache/wp-cache-config-sample.php' ) ) {
			define( 'WPCACHEHOME', dirname(__FILE__) . '/wp-super-cache/' );
		} else {
			die( sprintf( __( 'Please create %s /wp-cache-config.php from wp-super-cache/wp-cache-config-sample.php', 'wp-super-cache' ), WP_CONTENT_DIR ) );
		}
	}
}

function wpsupercache_uninstall() {
	global $wp_cache_config_file, $wp_cache_link, $cache_path;
	$files = array( $wp_cache_config_file, $wp_cache_link );
	foreach( $files as $file ) {
		if ( file_exists( $file ) )
			unlink( $file );
	}
	if ( !function_exists( 'wp_cache_debug' ) )
		include_once( 'wp-cache-phase1.php' );
	if ( !function_exists( 'prune_super_cache' ) )
		include_once( 'wp-cache-phase2.php' );
	prune_super_cache( $cache_path, true );
	wp_cache_remove_index();
	@unlink( $cache_path . '.htaccess' );
	@unlink( $cache_path . 'meta' );
	@unlink( $cache_path . 'supercache' );
	wp_clear_scheduled_hook( 'wp_cache_check_site_hook' );
	wp_clear_scheduled_hook( 'wp_cache_gc' );
	wp_clear_scheduled_hook( 'wp_cache_gc_watcher' );
	wp_cache_disable_plugin();
	delete_site_option( 'wp_super_cache_index_detected' );
}
register_uninstall_hook( __FILE__, 'wpsupercache_uninstall' );

function wpsupercache_deactivate() {
	global $wp_cache_config_file, $wp_cache_link, $cache_path;
	if ( file_exists( $wp_cache_link ) )
		unlink( $wp_cache_link );
	if ( !function_exists( 'wp_cache_debug' ) )
		include_once( 'wp-cache-phase1.php' );
	if ( !function_exists( 'prune_super_cache' ) )
		include_once( 'wp-cache-phase2.php' );
	prune_super_cache( $cache_path, true );
	wp_cache_remove_index();
	@unlink( $cache_path . '.htaccess' );
	@unlink( $cache_path . 'meta' );
	@unlink( $cache_path . 'supercache' );
	wp_clear_scheduled_hook( 'wp_cache_check_site_hook' );
	wp_clear_scheduled_hook( 'wp_cache_gc' );
	wp_clear_scheduled_hook( 'wp_cache_gc_watcher' );
	wp_cache_replace_line('^ *\$cache_enabled', '$cache_enabled = false;', $wp_cache_config_file);
	wp_cache_disable_plugin( false ); // don't delete configuration file
}
register_deactivation_hook( __FILE__, 'wpsupercache_deactivate' );

function wpsupercache_activate() {
	wp_schedule_single_event( time() + 10, 'wp_cache_add_site_cache_index' );
}
register_activation_hook( __FILE__, 'wpsupercache_activate' );

function wpsupercache_site_admin() {
	if ( function_exists( 'is_super_admin' ) ) {
		return is_super_admin();
	} elseif ( function_exists( 'is_site_admin' ) ) {
		return is_site_admin();
	} else {
		return true;
	}
}

function wp_cache_add_pages() {
	global $wpmu_version;
	if ( function_exists( 'is_multisite' ) && is_multisite() && wpsupercache_site_admin() ) {
		add_submenu_page( 'ms-admin.php', 'WP Super Cache', 'WP Super Cache', 'manage_options', 'wpsupercache', 'wp_cache_manager' );
	} elseif ( isset( $wpmu_version ) && wpsupercache_site_admin() ) {
		add_submenu_page( 'wpmu-admin.php', 'WP Super Cache', 'WP Super Cache', 'manage_options', 'wpsupercache', 'wp_cache_manager' );
	}

	if ( wpsupercache_site_admin() ) { // in single or MS mode add this menu item too, but only for superadmins in MS mode.
		add_options_page( 'WP Super Cache', 'WP Super Cache', 'manage_options', 'wpsupercache', 'wp_cache_manager');
	}
}
add_action('admin_menu', 'wp_cache_add_pages');

function wp_cache_network_pages() {
	add_submenu_page('settings.php', 'WP Super Cache', 'WP Super Cache', 'manage_options', 'wpsupercache', 'wp_cache_manager');
}
add_action( 'network_admin_menu', 'wp_cache_network_pages' );

function wp_cache_manager_error_checks() {
	global $wpmu_version, $wp_cache_debug, $wp_cache_cron_check, $cache_enabled, $super_cache_enabled, $wp_cache_config_file, $wp_cache_mobile_browsers, $wp_cache_mobile_prefixes, $wp_cache_mobile_browsers, $wp_cache_mobile_enabled, $wp_cache_mod_rewrite, $cache_path;
	global $dismiss_htaccess_warning, $dismiss_readable_warning, $dismiss_gc_warning, $wp_cache_shutdown_gc;

	if ( !wpsupercache_site_admin() )
		return false;

	if ( version_compare( PHP_VERSION, '5.3.0', '<' ) && ( 1 == ini_get( 'safe_mode' ) || "on" == strtolower( ini_get( 'safe_mode' ) ) ) ) {
		echo '<div id="message" class="updated fade"><h3>' . __( 'Warning! PHP Safe Mode Enabled!', 'wp-super-cache' ) . '</h3><p>' .
			__( 'You may experience problems running this plugin because SAFE MODE is enabled.', 'wp-super-cache' ) . ' ';


		if( !ini_get( 'safe_mode_gid' ) ) {
			_e( 'Your server is set up to check the owner of PHP scripts before allowing them to read and write files.', 'wp-super-cache' ) . " ";
			printf( __( 'You or an administrator may be able to make it work by changing the group owner of the plugin scripts to match that of the web server user. The group owner of the %s/cache/ directory must also be changed. See the <a href="http://php.net/features.safe-mode">safe mode manual page</a> for further details.', 'wp-super-cache' ), WP_CONTENT_DIR );
		} else {
			_e( 'You or an administrator must disable this. See the <a href="http://php.net/features.safe-mode">safe mode manual page</a> for further details. This cannot be disabled in a .htaccess file unfortunately. It must be done in the php.ini config file.', 'wp-super-cache' );
		}
		echo '</p></div>';
	}

	if ( '' == get_option( 'permalink_structure' ) ) {
		echo '<div id="message" class="updated fade"><h3>' . __( 'Permlink Structure Error', 'wp-super-cache' ) . '</h3>';
		echo "<p>" . __( 'A custom url or permalink structure is required for this plugin to work correctly. Please go to the <a href="options-permalink.php">Permalinks Options Page</a> to configure your permalinks.' ) . "</p>";
		echo '</div>';
		return false;
	}

	if( $wp_cache_debug || !$wp_cache_cron_check ) {
		if( function_exists( "wp_remote_get" ) == false ) {
			$hostname = str_replace( 'http://', '', str_replace( 'https://', '', get_option( 'siteurl' ) ) );
			if( strpos( $hostname, '/' ) )
				$hostname = substr( $hostname, 0, strpos( $hostname, '/' ) );
			$ip = gethostbyname( $hostname );
			if( substr( $ip, 0, 3 ) == '127' || substr( $ip, 0, 7 ) == '192.168' ) {
				?><div id="message" class="updated fade"><h3><?php printf( __( 'Warning! Your hostname "%s" resolves to %s', 'wp-super-cache' ), $hostname, $ip ); ?></h3>
					<p><?php printf( __( 'Your server thinks your hostname resolves to %s. Some services such as garbage collection by this plugin, and WordPress scheduled posts may not operate correctly.', 'wp-super-cache' ), $ip ); ?></p>
					<p><?php printf( __( 'Please see entry 16 in the <a href="%s">Troubleshooting section</a> of the readme.txt', 'wp-super-cache' ), 'http://wordpress.org/plugins/wp-super-cache/faq/' ); ?></p>
					</div>
					<?php
					return false;
			} else {
				wp_cache_replace_line('^ *\$wp_cache_cron_check', "\$wp_cache_cron_check = 1;", $wp_cache_config_file);
			}
		} else {
			$cron_url = get_option( 'siteurl' ) . '/wp-cron.php?check=' . wp_hash('187425');
			$cron = wp_remote_get($cron_url, array('timeout' => 0.01, 'blocking' => true));
			if( is_array( $cron ) ) {
				if( $cron[ 'response' ][ 'code' ] == '404' ) {
					?><div id="message" class="updated fade"><h3>Warning! wp-cron.php not found!</h3>
					<p><?php _e( 'Unfortunately, WordPress cannot find the file wp-cron.php. This script is required for the correct operation of garbage collection by this plugin, WordPress scheduled posts as well as other critical activities.', 'wp-super-cache' ); ?></p>
					<p><?php printf( __( 'Please see entry 16 in the <a href="%s">Troubleshooting section</a> of the readme.txt', 'wp-super-cache' ), 'http://wordpress.org/plugins/wp-super-cache/faq/' ); ?></p>
					</div>
					<?php
				} else {
					wp_cache_replace_line('^ *\$wp_cache_cron_check', "\$wp_cache_cron_check = 1;", $wp_cache_config_file);
				}
			}
		}
	}

	if ( !wp_cache_check_link() ||
		!wp_cache_verify_config_file() ||
		!wp_cache_verify_cache_dir() ) {
		echo '<p>' . __( "Cannot continue... fix previous problems and retry.", 'wp-super-cache' ) . '</p>';
		return false;
	}

	if (!wp_cache_check_global_config()) {
		return false;
	}

	if ( 1 == ini_get( 'zlib.output_compression' ) || "on" == strtolower( ini_get( 'zlib.output_compression' ) ) ) {
		?><div id="message" class="updated fade"><h3><?php _e( 'Zlib Output Compression Enabled!', 'wp-super-cache' ); ?></h3>
		<p><?php _e( 'PHP is compressing the data sent to the visitors of your site. Disabling this is recommended as the plugin caches the compressed output once instead of compressing the same page over and over again. Also see #21 in the Troubleshooting section. See <a href="http://php.net/manual/en/zlib.configuration.php">this page</a> for instructions on modifying your php.ini.', 'wp-super-cache' ); ?></p></div><?php
	}

	if( $cache_enabled == true && $super_cache_enabled == true && $wp_cache_mod_rewrite && !got_mod_rewrite() ) {
		?><div id="message" class="updated fade"><h3><?php _e( 'Mod rewrite may not be installed!', 'wp-super-cache' ); ?></h3>
		<p><?php _e( 'It appears that mod_rewrite is not installed. Sometimes this check isn&#8217;t 100% reliable, especially if you are not using Apache. Please verify that the mod_rewrite module is loaded. It is required for serving Super Cache static files. You will still be able to use legacy or PHP modes.', 'wp-super-cache' ); ?></p></div><?php
	}

	if( !is_writeable_ACLSafe( $wp_cache_config_file ) ) {
		if ( !defined( 'SUBMITDISABLED' ) )
			define( "SUBMITDISABLED", 'disabled style="color: #aaa" ' );
		?><div id="message" class="updated fade"><h3><?php _e( 'Read Only Mode. Configuration cannot be changed.', 'wp-super-cache' ); ?></h3>
		<p><?php printf( __( 'The WP Super Cache configuration file is <code>%s/wp-cache-config.php</code> and cannot be modified. That file must be writeable by the web server to make any changes.', 'wp-super-cache' ), WP_CONTENT_DIR ); ?>
		<?php _e( 'A simple way of doing that is by changing the permissions temporarily using the CHMOD command or through your ftp client. Make sure it&#8217;s globally writeable and it should be fine.', 'wp-super-cache' ); ?></p>
		<p><?php _e( '<a href="http://codex.wordpress.org/Changing_File_Permissions">This page</a> explains how to change file permissions.', 'wp-super-cache' ); ?></p>
		<?php _e( 'Writeable:', 'wp-super-cache' ); ?> <code>chmod 666 <?php echo WP_CONTENT_DIR; ?>/wp-cache-config.php</code>
		<?php _e( 'Read-only:', 'wp-super-cache' ); ?> <code>chmod 644 <?php echo WP_CONTENT_DIR; ?>/wp-cache-config.php</code></p>
		</div><?php
	} elseif ( !defined( 'SUBMITDISABLED' ) ) {
		define( "SUBMITDISABLED", ' ' );
	}

	$valid_nonce = isset($_REQUEST['_wpnonce']) ? wp_verify_nonce($_REQUEST['_wpnonce'], 'wp-cache') : false;
	// Check that garbage collection is running
	if ( $valid_nonce && isset( $_POST[ 'action' ] ) && $_POST[ 'action' ] == 'dismiss_gc_warning' ) {
		wp_cache_replace_line('^ *\$dismiss_gc_warning', "\$dismiss_gc_warning = 1;", $wp_cache_config_file);
		$dismiss_gc_warning = 1;
	} elseif ( !isset( $dismiss_gc_warning ) ) {
		$dismiss_gc_warning = 0;
	}
	if ( $cache_enabled && ( !isset( $wp_cache_shutdown_gc ) || $wp_cache_shutdown_gc == 0 ) && function_exists( 'get_gc_flag' ) ) {
		$gc_flag = get_gc_flag();
		if ( $dismiss_gc_warning == 0 ) {
			if ( false == maybe_stop_gc( $gc_flag ) && false == wp_next_scheduled( 'wp_cache_gc' ) ) {
				?><div id="message" class="updated fade"><h3><?php _e( 'Warning! Garbage collection is not scheduled!', 'wp-super-cache' ); ?></h3>
				<p><?php _e( 'Garbage collection by this plugin clears out expired and old cached pages on a regular basis. Use <a href="#expirytime">this form</a> to enable it.', 'wp-super-cache' ); ?> </p>
				<form action="" method="POST">
				<input type="hidden" name="action" value="dismiss_gc_warning" />
				<input type="hidden" name="page" value="wpsupercache" />
				<?php wp_nonce_field( 'wp-cache' ); ?>
				<input class='button-secondary' type='submit' value='<?php _e( 'Dismiss', 'wp-super-cache' ); ?>' />
				</form>
				<br />
				</div>
				<?php
			}
		}
	}

	// Server could be running as the owner of the wp-content directory.  Therefore, if it's
	// writable, issue a warning only if the permissions aren't 755.
	if ( $valid_nonce && isset( $_POST[ 'action' ] ) && $_POST[ 'action' ] == 'dismiss_readable_warning' ) {
		wp_cache_replace_line('^ *\$dismiss_readable_warning', "\$dismiss_readable_warning = 1;", $wp_cache_config_file);
		$dismiss_readable_warning = 1;
	} elseif ( !isset( $dismiss_readable_warning ) ) {
		$dismiss_readable_warning = 0;
	}
	if( $dismiss_readable_warning == 0 && is_writeable_ACLSafe( WP_CONTENT_DIR . '/' ) ) {
		$wp_content_stat = stat(WP_CONTENT_DIR . '/');
		$wp_content_mode = decoct( $wp_content_stat[ 'mode' ] & 0777 );
		if( substr( $wp_content_mode, -2 ) == '77' ) {
			?><div id="message" class="updated fade"><h3><?php printf( __( 'Warning! %s is writeable!', 'wp-super-cache' ), WP_CONTENT_DIR ); ?></h3>
			<p><?php printf( __( 'You should change the permissions on %s and make it more restrictive. Use your ftp client, or the following command to fix things:', 'wp-super-cache' ), WP_CONTENT_DIR ); ?> <code>chmod 755 <?php echo WP_CONTENT_DIR; ?>/</code></p>
			<p><?php _e( '<a href="http://codex.wordpress.org/Changing_File_Permissions">This page</a> explains how to change file permissions.', 'wp-super-cache' ); ?></p>
			<form action="" method="POST">
			<input type="hidden" name="action" value="dismiss_readable_warning" />
			<input type="hidden" name="page" value="wpsupercache" />
			<?php wp_nonce_field( 'wp-cache' ); ?>
			<input class='button-secondary' type='submit' value='<?php _e( 'Dismiss', 'wp-super-cache' ); ?>' />
			</form>
			<br />
			</div>
			<?php
		}
	}

	if ( function_exists( "is_main_site" ) && true == is_main_site() ) {
	$home_path = trailingslashit( get_home_path() );
	$scrules = implode( "\n", extract_from_markers( $home_path.'.htaccess', 'WPSuperCache' ) );
	if ( $cache_enabled && $wp_cache_mod_rewrite && !$wp_cache_mobile_enabled && strpos( $scrules, addcslashes( implode( '|', $wp_cache_mobile_browsers ), ' ' ) ) ) {
		echo '<div id="message" class="updated fade"><h3>' . __( 'Mobile rewrite rules detected', 'wp-super-cache' ) . "</h3>";
		echo "<p>" . __( 'For best performance you should enable "Mobile device support" or delete the mobile rewrite rules in your .htaccess. Look for the 2 lines with the text "2.0\ MMP|240x320" and delete those.', 'wp-super-cache' ) . "</p><p>" . __( 'This will have no affect on ordinary users but mobile users will see uncached pages.', 'wp-super-cache' ) . "</p></div>";
	} elseif ( $wp_cache_mod_rewrite && $cache_enabled && $wp_cache_mobile_enabled && $scrules != '' && (
		( false == empty( $wp_cache_mobile_prefixes ) && false === strpos( $scrules, addcslashes( implode( '|', $wp_cache_mobile_prefixes ), ' ' ) ) ) ||
		( false == empty( $wp_cache_mobile_browsers ) && false === strpos( $scrules, addcslashes( implode( '|', $wp_cache_mobile_browsers ), ' ' ) ) ) )
		) {
		?>
			<div id="message" class="updated fade"><h3><?php _e( 'Rewrite rules must be updated', 'wp-super-cache' ); ?></h3>
			<p><?php _e( 'The rewrite rules required by this plugin have changed or are missing. ', 'wp-super-cache' ); ?>
			<?php _e( 'Mobile support requires extra rules in your .htaccess file, or you can set the plugin to legacy mode. Here are your options (in order of difficulty):', 'wp-super-cache' ); ?>
			<ol><li> <?php _e( 'Set the plugin to legacy mode and enable mobile support.', 'wp-super-cache' ); ?></li>
			<li> <?php _e( 'Scroll down the Advanced Settings page and click the <strong>Update Mod_Rewrite Rules</strong> button.', 'wp-super-cache' ); ?></li>
			<li> <?php printf( __( 'Delete the plugin mod_rewrite rules in %s.htaccess enclosed by <code># BEGIN WPSuperCache</code> and <code># END WPSuperCache</code> and let the plugin regenerate them by reloading this page.', 'wp-super-cache' ), $home_path ); ?></li>
			<li> <?php printf( __( 'Add the rules yourself. Edit %s.htaccess and find the block of code enclosed by the lines <code># BEGIN WPSuperCache</code> and <code># END WPSuperCache</code>. There are two sections that look very similar. Just below the line <code>%%{HTTP:Cookie} !^.*(comment_author_|%s|wp-postpass_).*$</code> add these lines: (do it twice, once for each section)', 'wp-super-cache' ), $home_path, wpsc_get_logged_in_cookie() ); ?></p>
			<div style='padding: 2px; margin: 2px; border: 1px solid #333; width:400px; overflow: scroll'><pre><?php echo "RewriteCond %{HTTP_user_agent} !^.*(" . addcslashes( implode( '|', $wp_cache_mobile_browsers ), ' ' ) . ").*\nRewriteCond %{HTTP_user_agent} !^(" . addcslashes( implode( '|', $wp_cache_mobile_prefixes ), ' ' ) . ").*"; ?></pre></div></li></ol></div><?php
	}

	if ( $cache_enabled && $super_cache_enabled && $wp_cache_mod_rewrite && $scrules == '' ) {
		?><div id="message" class="updated fade"><h3><?php _e( 'Rewrite rules must be updated', 'wp-super-cache' ); ?></h3>
		<p><?php _e( 'The rewrite rules required by this plugin have changed or are missing. ', 'wp-super-cache' ); ?>
		<?php _e( 'Scroll down the Advanced Settings page and click the <strong>Update Mod_Rewrite Rules</strong> button.', 'wp-super-cache' ); ?></p></div><?php
	}
	}

	if ( $wp_cache_mod_rewrite && $super_cache_enabled && function_exists( 'apache_get_modules' ) ) {
		$mods = apache_get_modules();
		$required_modules = array( 'mod_mime' => __( 'Required to serve compressed supercache files properly.', 'wp-super-cache' ), 'mod_headers' => __( 'Required to set caching information on supercache pages. IE7 users will see old pages without this module.', 'wp-super-cache' ), 'mod_expires' => __( 'Set the expiry date on supercached pages. Visitors may not see new pages when they refresh or leave comments without this module.', 'wp-super-cache' ) );
		foreach( $required_modules as $req => $desc ) {
			if( !in_array( $req, $mods ) ) {
				$missing_mods[ $req ] = $desc;
			}
		}
		if( isset( $missing_mods) && is_array( $missing_mods ) ) {
			?><div id="message" class="updated fade"><h3><?php _e( 'Missing Apache Modules', 'wp-super-cache' ); ?></h3>
			<p><?php __( 'The following Apache modules are missing. The plugin will work in legacy mode without them. In full Supercache mode, your visitors may see corrupted pages or out of date content however.', 'wp-super-cache' ); ?></p><?php
			echo "<ul>";
			foreach( $missing_mods as $req => $desc ) {
				echo "<li> $req - $desc</li>";
			}
			echo "</ul>";
			echo "</div>";
		}
	}

	if ( $valid_nonce && isset( $_POST[ 'action' ] ) && $_POST[ 'action' ] == 'dismiss_htaccess_warning' ) {
		wp_cache_replace_line('^ *\$dismiss_htaccess_warning', "\$dismiss_htaccess_warning = 1;", $wp_cache_config_file);
		$dismiss_htaccess_warning = 1;
	} elseif ( !isset( $dismiss_htaccess_warning ) ) {
		$dismiss_htaccess_warning = 0;
	}
	if ( isset( $disable_supercache_htaccess_warning ) == false )
		$disable_supercache_htaccess_warning = false;
	if ( $dismiss_htaccess_warning == 0 && $wp_cache_mod_rewrite && $super_cache_enabled && $disable_supercache_htaccess_warning == false && get_option( 'siteurl' ) != get_option( 'home' ) ) {
		$home_dir = str_replace( get_option( 'home' ), '', get_option( 'siteurl' ) );
		?><div id="message" class="updated fade"><h3><?php _e( '.htaccess file may need to be moved', 'wp-super-cache' ); ?></h3>
		<p><?php _e( 'It appears you have WordPress installed in a sub directory as described <a href="http://codex.wordpress.org/Giving_WordPress_Its_Own_Directory">here</a>. Unfortunately, WordPress writes to the .htaccess in the install directory, not where your site is served from.<br />When you update the rewrite rules in this plugin you will have to copy the file to where your site is hosted. This will be fixed in the future.', 'wp-super-cache' ); ?></p>
		<form action="" method="POST">
		<input type="hidden" name="action" value="dismiss_htaccess_warning" />
		<input type="hidden" name="page" value="wpsupercache" />
		<?php wp_nonce_field( 'wp-cache' ); ?>
		<input class='button-secondary' type='submit' value='<?php _e( 'Dismiss', 'wp-super-cache' ); ?>' />
		</form>
		<br />
		</div><?php
	}

	return true;

}
add_filter( 'wp_super_cache_error_checking', 'wp_cache_manager_error_checks' );

function admin_bar_delete_page() {
	// Delete cache for a specific page
	if ( function_exists('current_user_can') && false == current_user_can('delete_others_posts') )
		return false;
	if ( isset( $_GET[ 'action' ] ) && $_GET[ 'action' ] == 'delcachepage' && ( isset( $_GET[ '_wpnonce' ] ) ? wp_verify_nonce( $_REQUEST[ '_wpnonce' ], 'delete-cache' ) : false ) ) {
		$path = realpath( trailingslashit( get_supercache_dir() . str_replace( '..', '', preg_replace( '/:.*$/', '', $_GET[ 'path' ] ) ) ) ) . '/';
		if ( $path == '/' )
			return false; // Directory not found. Probably not cached.
		if ( false == wp_cache_confirm_delete( $path ) || substr( $path, 0, strlen( get_supercache_dir() ) ) != get_supercache_dir() )
			die( "Could not delete directory" );
		wpsc_delete_files( $path );
		wp_redirect( preg_replace( '/[ <>\'\"\r\n\t\(\)]/', '', $_GET[ 'path' ] ) );
		die();
	}
}
if ( isset( $_GET[ 'action' ] ) && $_GET[ 'action' ] == 'delcachepage' )
   add_action( 'admin_init', 'admin_bar_delete_page' );

function wp_cache_manager_updates() {
	global $wp_cache_mobile_enabled, $wp_cache_mfunc_enabled, $wp_supercache_cache_list, $wp_cache_config_file, $wp_cache_hello_world, $wp_cache_clear_on_post_edit, $cache_rebuild_files, $wp_cache_mutex_disabled, $wp_cache_not_logged_in, $wp_cache_make_known_anon, $cache_path, $wp_cache_object_cache, $_wp_using_ext_object_cache, $wp_cache_refresh_single_only, $cache_compression, $wp_cache_mod_rewrite, $wp_supercache_304, $wp_super_cache_late_init, $wp_cache_front_page_checks, $cache_page_secret, $wp_cache_disable_utf8, $wp_cache_no_cache_for_get;
	global $cache_schedule_type, $cache_scheduled_time, $cache_max_time, $cache_time_interval, $wp_cache_shutdown_gc;

	if ( !wpsupercache_site_admin() )
		return false;

	if ( false == isset( $cache_page_secret ) ) {
		$cache_page_secret = md5( date( 'H:i:s' ) . mt_rand() );
		wp_cache_replace_line('^ *\$cache_page_secret', "\$cache_page_secret = '" . $cache_page_secret . "';", $wp_cache_config_file);
	}

	$valid_nonce = isset($_REQUEST['_wpnonce']) ? wp_verify_nonce($_REQUEST['_wpnonce'], 'wp-cache') : false;
	if ( $valid_nonce == false )
		return false;

	if ( isset( $_POST[ 'action' ] ) && $_POST[ 'action' ] == 'easysetup' ) {
		$_POST[ 'action' ] = 'scupdates';
		if( isset( $_POST[ 'wp_cache_easy_on' ] ) && $_POST[ 'wp_cache_easy_on' ] == 1 ) {
			$_POST[ 'wp_cache_mobile_enabled' ] = 1;
			$_POST[ 'wp_cache_status' ] = 'all';
			$_POST[ 'super_cache_enabled' ] = 2; // PHP
			$_POST[ 'cache_rebuild_files' ] = 1;
			unset( $_POST[ 'cache_compression' ] );
			if ( $cache_path != WP_CONTENT_DIR . '/cache/' )
				$_POST[ 'wp_cache_location' ] = $cache_path;
			//
			// set up garbage collection with some default settings
			if ( ( !isset( $wp_cache_shutdown_gc ) || $wp_cache_shutdown_gc == 0 ) && false == wp_next_scheduled( 'wp_cache_gc' ) ) {
				if ( false == isset( $cache_schedule_type ) ) {
					$cache_schedule_type = 'interval';
					$cache_time_interval = 600;
					$cache_max_time = 1800;
					wp_cache_replace_line('^ *\$cache_schedule_type', "\$cache_schedule_type = '$cache_schedule_type';", $wp_cache_config_file);
					wp_cache_replace_line('^ *\$cache_time_interval', "\$cache_time_interval = '$cache_time_interval';", $wp_cache_config_file);
					wp_cache_replace_line('^ *\$cache_max_time', "\$cache_max_time = '$cache_max_time';", $wp_cache_config_file);
				}
				wp_schedule_single_event( time() + 600, 'wp_cache_gc' );
			}

		} else {
			unset( $_POST[ 'wp_cache_status' ] );
			$_POST[ 'super_cache_enabled' ] = 0;
			wp_clear_scheduled_hook( 'wp_cache_check_site_hook' );
			wp_clear_scheduled_hook( 'wp_cache_gc' );
			wp_clear_scheduled_hook( 'wp_cache_gc_watcher' );
		}
		$advanced_settings = array( 'wp_super_cache_late_init', 'wp_cache_disable_utf8', 'wp_cache_no_cache_for_get', 'wp_supercache_304', 'wp_cache_mfunc_enabled', 'wp_cache_mobile_enabled', 'wp_cache_front_page_checks', 'wp_supercache_cache_list', 'wp_cache_hello_world', 'wp_cache_clear_on_post_edit', 'wp_cache_not_logged_in', 'wp_cache_make_known_anon','wp_cache_object_cache', 'wp_cache_refresh_single_only', 'cache_compression' );
		foreach( $advanced_settings as $setting ) {
			if ( isset( $$setting ) && $$setting == 1 ) {
				$_POST[ $setting ] = 1;
			}
		}
	}

	if( isset( $_POST[ 'action' ] ) && $_POST[ 'action' ] == 'scupdates' ) {
		if( isset( $_POST[ 'wp_cache_location' ] ) && $_POST[ 'wp_cache_location' ] != '' &&
		    ( !isset( $cache_path ) || $_POST[ 'wp_cache_location' ] != $cache_path ) ) {
			$dir = realpath( trailingslashit( dirname( $_POST[ 'wp_cache_location' ] ) ) );
			if ( $dir == false )
				$dir = WP_CONTENT_DIR . '/cache/';
			else
				$dir = trailingslashit( $dir ) . trailingslashit(wpsc_deep_replace( array( '..', '\\' ), basename( $_POST[ 'wp_cache_location' ] ) ) );
			$new_cache_path = $dir;
		} else {
			$new_cache_path = WP_CONTENT_DIR . '/cache/';
		}
		if ( $new_cache_path != $cache_path ) {
			if ( file_exists( $new_cache_path ) == false )
				rename( $cache_path, $new_cache_path );
			$cache_path = $new_cache_path;
			wp_cache_replace_line('^ *\$cache_path', "\$cache_path = '" . $cache_path . "';", $wp_cache_config_file);
		}

		if( isset( $_POST[ 'wp_super_cache_late_init' ] ) ) {
			$wp_super_cache_late_init = 1;
		} else {
			$wp_super_cache_late_init = 0;
		}
		wp_cache_replace_line('^ *\$wp_super_cache_late_init', "\$wp_super_cache_late_init = " . $wp_super_cache_late_init . ";", $wp_cache_config_file);

		if( isset( $_POST[ 'wp_cache_disable_utf8' ] ) ) {
			$wp_cache_disable_utf8 = 1;
		} else {
			$wp_cache_disable_utf8 = 0;
		}
		wp_cache_replace_line('^ *\$wp_cache_disable_utf8', "\$wp_cache_disable_utf8 = " . $wp_cache_disable_utf8 . ";", $wp_cache_config_file);

		if( isset( $_POST[ 'wp_cache_no_cache_for_get' ] ) ) {
			$wp_cache_no_cache_for_get = 1;
		} else {
			$wp_cache_no_cache_for_get = 0;
		}
		wp_cache_replace_line('^ *\$wp_cache_no_cache_for_get', "\$wp_cache_no_cache_for_get = " . $wp_cache_no_cache_for_get . ";", $wp_cache_config_file);

		if( isset( $_POST[ 'wp_supercache_304' ] ) ) {
			$wp_supercache_304 = 1;
		} else {
			$wp_supercache_304 = 0;
		}
		wp_cache_replace_line('^ *\$wp_supercache_304', "\$wp_supercache_304 = " . $wp_supercache_304 . ";", $wp_cache_config_file);

		if( isset( $_POST[ 'wp_cache_mfunc_enabled' ] ) ) {
			$wp_cache_mfunc_enabled = 1;
		} else {
			$wp_cache_mfunc_enabled = 0;
		}
		wp_cache_replace_line('^ *\$wp_cache_mfunc_enabled', "\$wp_cache_mfunc_enabled = " . $wp_cache_mfunc_enabled . ";", $wp_cache_config_file);

		if( isset( $_POST[ 'wp_cache_mobile_enabled' ] ) ) {
			$wp_cache_mobile_enabled = 1;
		} else {
			$wp_cache_mobile_enabled = 0;
		}
		wp_cache_replace_line('^ *\$wp_cache_mobile_enabled', "\$wp_cache_mobile_enabled = " . $wp_cache_mobile_enabled . ";", $wp_cache_config_file);

		if( isset( $_POST[ 'wp_cache_front_page_checks' ] ) ) {
			$wp_cache_front_page_checks = 1;
		} else {
			$wp_cache_front_page_checks = 0;
		}
		wp_cache_replace_line('^ *\$wp_cache_front_page_checks', "\$wp_cache_front_page_checks = " . $wp_cache_front_page_checks . ";", $wp_cache_config_file);

		if( isset( $_POST[ 'wp_supercache_cache_list' ] ) ) {
			$wp_supercache_cache_list = 1;
		} else {
			$wp_supercache_cache_list = 0;
		}
		wp_cache_replace_line('^ *\$wp_supercache_cache_list', "\$wp_supercache_cache_list = " . $wp_supercache_cache_list . ";", $wp_cache_config_file);

		if ( isset( $_POST[ 'wp_cache_status' ] ) && 'all' == $_POST[ 'wp_cache_status' ] ) {
			if ( $_POST[ 'wp_cache_status' ] == 'all' )
					wp_cache_enable();

			if ( isset( $_POST[ 'super_cache_enabled' ] ) ) {
				if ( $_POST[ 'super_cache_enabled' ] == 0 ) {
					wp_cache_enable(); // logged in cache
					wp_super_cache_disable();
				}
				if( $_POST[ 'super_cache_enabled' ] == 1 ) {
					$wp_cache_mod_rewrite = 1; // we need this because supercached files can be served by PHP too.
				} else {
					$wp_cache_mod_rewrite = 0; // cache files served by PHP
				}
				wp_cache_replace_line('^ *\$wp_cache_mod_rewrite', '$wp_cache_mod_rewrite = ' . $wp_cache_mod_rewrite . ";", $wp_cache_config_file);
			}
		} else {
			wp_cache_disable();
		}

		if( isset( $_POST[ 'wp_cache_hello_world' ] ) ) {
			$wp_cache_hello_world = 1;
		} else {
			$wp_cache_hello_world = 0;
		}
		wp_cache_replace_line('^ *\$wp_cache_hello_world', '$wp_cache_hello_world = ' . $wp_cache_hello_world . ";", $wp_cache_config_file);

		if( isset( $_POST[ 'wp_cache_clear_on_post_edit' ] ) ) {
			$wp_cache_clear_on_post_edit = 1;
		} else {
			$wp_cache_clear_on_post_edit = 0;
		}
		wp_cache_replace_line('^ *\$wp_cache_clear_on_post_edit', "\$wp_cache_clear_on_post_edit = " . $wp_cache_clear_on_post_edit . ";", $wp_cache_config_file);

		if( isset( $_POST[ 'cache_rebuild_files' ] ) ) {
			$cache_rebuild_files = 1;
		} else {
			$cache_rebuild_files = 0;
		}
		wp_cache_replace_line('^ *\$cache_rebuild_files', "\$cache_rebuild_files = " . $cache_rebuild_files . ";", $wp_cache_config_file);

		if( isset( $_POST[ 'wp_cache_mutex_disabled' ] ) ) {
			$wp_cache_mutex_disabled = 0;
		} else {
			$wp_cache_mutex_disabled = 1;
		}
		if( defined( 'WPSC_DISABLE_LOCKING' ) ) {
			$wp_cache_mutex_disabled = 1;
		}
		wp_cache_replace_line('^ *\$wp_cache_mutex_disabled', "\$wp_cache_mutex_disabled = " . $wp_cache_mutex_disabled . ";", $wp_cache_config_file);

		if( isset( $_POST[ 'wp_cache_not_logged_in' ] ) ) {
			if( $wp_cache_not_logged_in == 0 && function_exists( 'prune_super_cache' ) )
				prune_super_cache ($cache_path, true);
			$wp_cache_not_logged_in = 1;
		} else {
			$wp_cache_not_logged_in = 0;
		}
		wp_cache_replace_line('^ *\$wp_cache_not_logged_in', "\$wp_cache_not_logged_in = " . $wp_cache_not_logged_in . ";", $wp_cache_config_file);

		if( isset( $_POST[ 'wp_cache_make_known_anon' ] ) ) {
			if( $wp_cache_make_known_anon == 0 && function_exists( 'prune_super_cache' ) )
				prune_super_cache ($cache_path, true);
			$wp_cache_make_known_anon = 1;
		} else {
			$wp_cache_make_known_anon = 0;
		}
		wp_cache_replace_line('^ *\$wp_cache_make_known_anon', "\$wp_cache_make_known_anon = " . $wp_cache_make_known_anon . ";", $wp_cache_config_file);

		if( $_wp_using_ext_object_cache && isset( $_POST[ 'wp_cache_object_cache' ] ) ) {
			if( $wp_cache_object_cache == 0 && function_exists( 'prune_super_cache' ) )
				prune_super_cache( $cache_path, true );
			$wp_cache_object_cache = 1;
		} else {
			$wp_cache_object_cache = 0;
		}
		wp_cache_replace_line('^ *\$wp_cache_object_cache', "\$wp_cache_object_cache = " . $wp_cache_object_cache . ";", $wp_cache_config_file);

		if( isset( $_POST[ 'wp_cache_refresh_single_only' ] ) ) {
			$wp_cache_refresh_single_only = 1;
		} else {
			$wp_cache_refresh_single_only = 0;
		}
		wp_cache_setting( 'wp_cache_refresh_single_only', $wp_cache_refresh_single_only );

		if ( defined( 'WPSC_DISABLE_COMPRESSION' ) ) {
			$cache_compression = 0;
			wp_cache_replace_line('^ *\$cache_compression', "\$cache_compression = " . $cache_compression . ";", $wp_cache_config_file);
		} else {
			if ( isset( $_POST[ 'cache_compression' ] ) ) {
				$new_cache_compression = 1;
			} else {
				$new_cache_compression = 0;
			}
			if ( 1 == ini_get( 'zlib.output_compression' ) || "on" == strtolower( ini_get( 'zlib.output_compression' ) ) ) {
				echo '<div id="message" class="updated fade">' . __( "<strong>Warning!</strong> You attempted to enable compression but <code>zlib.output_compression</code> is enabled. See #21 in the Troubleshooting section of the readme file.", 'wp-super-cache' ) . '</div>';
			} else {
				if ( $new_cache_compression != $cache_compression ) {
					$cache_compression = $new_cache_compression;
					wp_cache_replace_line('^ *\$cache_compression', "\$cache_compression = " . $cache_compression . ";", $wp_cache_config_file);
					if ( function_exists( 'prune_super_cache' ) )
						prune_super_cache( $cache_path, true );
					delete_option( 'super_cache_meta' );
				}
			}
		}
	}
}
if ( isset( $_GET[ 'page' ] ) && $_GET[ 'page' ] == 'wpsupercache' )
	add_action( 'admin_init', 'wp_cache_manager_updates' );

function wp_cache_manager() {
	global $wp_cache_config_file, $valid_nonce, $supercachedir, $cache_path, $cache_enabled, $cache_compression, $super_cache_enabled, $wp_cache_hello_world;
	global $wp_cache_clear_on_post_edit, $cache_rebuild_files, $wp_cache_mutex_disabled, $wp_cache_mobile_enabled, $wp_cache_mobile_browsers, $wp_cache_no_cache_for_get;
	global $wp_cache_cron_check, $wp_cache_debug, $wp_cache_not_logged_in, $wp_cache_make_known_anon, $wp_supercache_cache_list, $cache_page_secret, $cache_home_path;
	global $wp_super_cache_front_page_check, $wp_cache_object_cache, $_wp_using_ext_object_cache, $wp_cache_refresh_single_only, $wp_cache_mobile_prefixes;
	global $wpmu_version, $cache_max_time, $wp_cache_mod_rewrite, $wp_supercache_304, $wp_super_cache_late_init, $wp_cache_front_page_checks, $wp_cache_disable_utf8, $wp_cache_mfunc_enabled;
	global $wp_super_cache_comments;

	if ( !wpsupercache_site_admin() )
		return false;

	// used by mod_rewrite rules and config file
	if ( function_exists( "cfmobi_default_browsers" ) ) {
		$wp_cache_mobile_browsers = cfmobi_default_browsers( "mobile" );
		$wp_cache_mobile_browsers = array_merge( $wp_cache_mobile_browsers, cfmobi_default_browsers( "touch" ) );
	} elseif ( function_exists( 'lite_detection_ua_contains' ) ) {
		$wp_cache_mobile_browsers = explode( '|', lite_detection_ua_contains() );
	} else {
		$wp_cache_mobile_browsers = array( '2.0 MMP', '240x320', '400X240', 'AvantGo', 'BlackBerry', 'Blazer', 'Cellphone', 'Danger', 'DoCoMo', 'Elaine/3.0', 'EudoraWeb', 'Googlebot-Mobile', 'hiptop', 'IEMobile', 'KYOCERA/WX310K', 'LG/U990', 'MIDP-2.', 'MMEF20', 'MOT-V', 'NetFront', 'Newt', 'Nintendo Wii', 'Nitro', 'Nokia', 'Opera Mini', 'Palm', 'PlayStation Portable', 'portalmmm', 'Proxinet', 'ProxiNet', 'SHARP-TQ-GX10', 'SHG-i900', 'Small', 'SonyEricsson', 'Symbian OS', 'SymbianOS', 'TS21i-10', 'UP.Browser', 'UP.Link', 'webOS', 'Windows CE', 'WinWAP', 'YahooSeeker/M1A1-R2D2', 'iPhone', 'iPod', 'Android', 'BlackBerry9530', 'LG-TU915 Obigo', 'LGE VX', 'webOS', 'Nokia5800' );
	}
	if ( function_exists( "lite_detection_ua_prefixes" ) ) {
		$wp_cache_mobile_prefixes = lite_detection_ua_prefixes();
	} else {
		$wp_cache_mobile_prefixes = array( 'w3c ', 'w3c-', 'acs-', 'alav', 'alca', 'amoi', 'audi', 'avan', 'benq', 'bird', 'blac', 'blaz', 'brew', 'cell', 'cldc', 'cmd-', 'dang', 'doco', 'eric', 'hipt', 'htc_', 'inno', 'ipaq', 'ipod', 'jigs', 'kddi', 'keji', 'leno', 'lg-c', 'lg-d', 'lg-g', 'lge-', 'lg/u', 'maui', 'maxo', 'midp', 'mits', 'mmef', 'mobi', 'mot-', 'moto', 'mwbp', 'nec-', 'newt', 'noki', 'palm', 'pana', 'pant', 'phil', 'play', 'port', 'prox', 'qwap', 'sage', 'sams', 'sany', 'sch-', 'sec-', 'send', 'seri', 'sgh-', 'shar', 'sie-', 'siem', 'smal', 'smar', 'sony', 'sph-', 'symb', 't-mo', 'teli', 'tim-', 'tosh', 'tsm-', 'upg1', 'upsi', 'vk-v', 'voda', 'wap-', 'wapa', 'wapi', 'wapp', 'wapr', 'webc', 'winw', 'winw', 'xda ', 'xda-' ); // from http://svn.wp-plugins.org/wordpress-mobile-pack/trunk/plugins/wpmp_switcher/lite_detection.php
	}
	$wp_cache_mobile_browsers = apply_filters( 'cached_mobile_browsers', $wp_cache_mobile_browsers ); // Allow mobile plugins access to modify the mobile UA list
	$wp_cache_mobile_prefixes = apply_filters( 'cached_mobile_prefixes', $wp_cache_mobile_prefixes ); // Allow mobile plugins access to modify the mobile UA prefix list
	if ( function_exists( 'do_cacheaction' ) ) {
		$wp_cache_mobile_browsers = do_cacheaction( 'wp_super_cache_mobile_browsers', $wp_cache_mobile_browsers );
		$wp_cache_mobile_prefixes = do_cacheaction( 'wp_super_cache_mobile_prefixes', $wp_cache_mobile_prefixes );
	}
	$mobile_groups = apply_filters( 'cached_mobile_groups', array() ); // Group mobile user agents by capabilities. Lump them all together by default
	// mobile_groups = array( 'apple' => array( 'ipod', 'iphone' ), 'nokia' => array( 'nokia5800', 'symbianos' ) );

	if ( false == apply_filters( 'wp_super_cache_error_checking', true ) )
		return false;

	if ( function_exists( 'get_supercache_dir' ) )
		$supercachedir = get_supercache_dir();
	if( get_option( 'gzipcompression' ) == 1 )
		update_option( 'gzipcompression', 0 );
	if( !isset( $cache_rebuild_files ) )
		$cache_rebuild_files = 0;

	$valid_nonce = isset($_REQUEST['_wpnonce']) ? wp_verify_nonce($_REQUEST['_wpnonce'], 'wp-cache') : false;
	/* http://www.netlobo.com/div_hiding.html */
	?>
<script type='text/javascript'>
<!--
function toggleLayer( whichLayer ) {
  var elem, vis;
  if( document.getElementById ) // this is the way the standards work
    elem = document.getElementById( whichLayer );
  else if( document.all ) // this is the way old msie versions work
      elem = document.all[whichLayer];
  else if( document.layers ) // this is the way nn4 works
    elem = document.layers[whichLayer];
  vis = elem.style;
  // if the style.display value is blank we try to figure it out here
  if(vis.display==''&&elem.offsetWidth!=undefined&&elem.offsetHeight!=undefined)
    vis.display = (elem.offsetWidth!=0&&elem.offsetHeight!=0)?'block':'none';
  vis.display = (vis.display==''||vis.display=='block')?'none':'block';
}
// -->
//Clicking header opens fieldset options
jQuery(document).ready(function(){
	jQuery("fieldset h3").css("cursor","pointer").click(function(){
		jQuery(this).parent("fieldset").find("p,form,ul,blockquote").toggle("slow");
	});
});
</script>

<style type='text/css'>
#nav h2 {
	border-bottom: 1px solid #ccc;
	padding-bottom: 0;
	height: 2em;
}
table.wpsc-settings-table {
	clear: both;
}
</style>
<?php
	echo '<a name="top"></a>';
	echo '<div class="wrap">';
	echo '<h2>' . __( 'WP Super Cache Settings', 'wp-super-cache' ) . '</h2>';

	// set a default
	if ( $cache_enabled == false && isset( $wp_cache_mod_rewrite ) == false ) {
		$wp_cache_mod_rewrite = 0;
	} elseif ( !isset( $wp_cache_mod_rewrite ) && $cache_enabled && $super_cache_enabled ) {
		$wp_cache_mod_rewrite = 1;
	}

	if ( !isset( $_GET[ 'tab' ] ) )
		$_GET[ 'tab' ] = '';

	if ( $_GET[ 'tab' ] == '' && $cache_enabled && ( $wp_cache_mod_rewrite || $super_cache_enabled == false ) ) {
		$_GET[ 'tab' ] = 'settings';
		echo '<div id="message" class="updated fade"><p>' .  __( 'Notice: <em>Mod_rewrite or Legacy caching enabled</em>. Showing Advanced Settings Page by default.', 'wp-super-cache' ) . '</p></div>';
	}
	wpsc_admin_tabs();

	if ( isset( $wp_super_cache_front_page_check ) && $wp_super_cache_front_page_check == 1 && !wp_next_scheduled( 'wp_cache_check_site_hook' ) ) {
		wp_schedule_single_event( time() + 360 , 'wp_cache_check_site_hook' );
		wp_cache_debug( 'scheduled wp_cache_check_site_hook for 360 seconds time.', 2 );
	}

	if(isset($_REQUEST['wp_restore_config']) && $valid_nonce) {
		unlink($wp_cache_config_file);
		echo '<strong>' . __( 'Configuration file changed, some values might be wrong. Load the page again from the "Settings" menu to reset them.', 'wp-super-cache' ) . '</strong>';
	}

	if ( substr( get_option( 'permalink_structure' ), -1 ) == '/' ) {
		wp_cache_replace_line('^ *\$wp_cache_slash_check', "\$wp_cache_slash_check = 1;", $wp_cache_config_file);
	} else {
		wp_cache_replace_line('^ *\$wp_cache_slash_check', "\$wp_cache_slash_check = 0;", $wp_cache_config_file);
	}
	$home_path = parse_url( site_url() );
	$home_path = trailingslashit( array_key_exists( 'path', $home_path ) ? $home_path[ 'path' ] : '' );
	if (! isset( $wp_cache_home_path ) )
		$wp_cache_home_path = '/';
	if ( "$home_path" != "$wp_cache_home_path" )
		wp_cache_replace_line('^ *\$wp_cache_home_path', "\$wp_cache_home_path = '$home_path';", $wp_cache_config_file);


	if( $wp_cache_mobile_enabled == 1 ) {
		update_cached_mobile_ua_list( $wp_cache_mobile_browsers, $wp_cache_mobile_prefixes, $mobile_groups );
	}

	?> <table class="wpsc-settings-table"><td valign='top'><?php
	switch( $_GET[ 'tab' ] ) {
		case "cdn":
		scossdl_off_options();
		break;
		case "tester":
		case "contents":
		echo '<a name="test"></a>';
		wp_cache_files();
		break;
		case "preload":
		if ( !$cache_enabled )
			wp_die( __( 'Caching must be enabled to use this feature', 'wp-super-cache' ) );
		echo '<a name="preload"></a>';
		if ( $super_cache_enabled == true && false == defined( 'DISABLESUPERCACHEPRELOADING' ) ) {
			global $wp_cache_preload_interval, $wp_cache_preload_on, $wp_cache_preload_taxonomies, $wp_cache_preload_email_me, $wp_cache_preload_email_volume, $wp_cache_preload_posts, $wpdb;
			$posts_count = wp_count_posts();
			$count = $posts_count->publish;
			if ( $count > 1000 ) {
				$min_refresh_interval = 720;
			} else {
				$min_refresh_interval = 30;
			}
			$return = wpsc_preload_settings( $min_refresh_interval );
			if ( empty( $return ) == false ) {
				foreach( $return as $message ) {
					echo $message;
				}
			}
			echo '<p>' . __( 'This will cache every published post and page on your site. It will create supercache static files so unknown visitors (including bots) will hit a cached page. This will probably help your Google ranking as they are using speed as a metric when judging websites now.', 'wp-super-cache' ) . '</p>';
			echo '<p>' . __( 'Preloading creates lots of files however. Caching is done from the newest post to the oldest so please consider only caching the newest if you have lots (10,000+) of posts. This is especially important on shared hosting.', 'wp-super-cache' ) . '</p>';
			echo '<p>' . __( 'In &#8217;Preload Mode&#8217; regular garbage collection will be disabled so that old cache files are not deleted. This is a recommended setting when the cache is preloaded.', 'wp-super-cache' ) . '</p>';
			echo '<form name="cache_filler" action="" method="POST">';
			echo '<input type="hidden" name="action" value="preload" />';
			echo '<input type="hidden" name="page" value="wpsupercache" />';
			echo '<p>' . sprintf( __( 'Refresh preloaded cache files every %s minutes. (0 to disable, minimum %d minutes.)', 'wp-super-cache' ), "<input type='text' size=4 name='wp_cache_preload_interval' value='" . (int)$wp_cache_preload_interval . "' />", $min_refresh_interval ) . '</p>';
			if ( $count > 100 ) {
				$step = (int)( $count / 10 );

				$select = "<select name='wp_cache_preload_posts' size=1>";
				$select .= "<option value='all' ";
				if ( !isset( $wp_cache_preload_posts ) || $wp_cache_preload_posts == 'all' ) {
					$checked = 'selectect=1 ';
					$best = 'all';
				} else {
					$checked = ' ';
					$best = $wp_cache_preload_posts;
				}
				$select .= "{$checked}>" . __( 'all', 'wp-super-cache' ) . "</option>";

				for( $c = $step; $c < $count; $c += $step ) {
					$checked = ' ';
					if ( $best == $c )
						$checked = 'selected=1 ';
					$select .= "<option value='$c'{$checked}>$c</option>";
				}
				$checked = ' ';
				if ( $best == $count )
					$checked = 'selected=1 ';
				$select .= "<option value='$count'{$checked}>$count</option>";
				$select .= "</select>";
				echo '<p>' . sprintf( __( 'Preload %s posts.', 'wp-super-cache' ), $select ) . '</p>';
			} else {
				echo '<input type="hidden" name="wp_cache_preload_posts" value="' . $count . '" />';
			}

			echo '<input type="checkbox" name="wp_cache_preload_on" value="1" ';
			echo $wp_cache_preload_on == 1 ? 'checked=1' : '';
<<<<<<< HEAD
			echo ' /> ' . __( 'Preload mode (garbage collection only on legacy cache files. Recommended.)', 'wp-super-cache' ) . '<br />';
			echo '<input type="checkbox" name="wp_cache_preload_taxonomies" value="1" ';
=======
			echo ' /> ' . __( 'Preload mode (garbage collection disabled. Recommended.)', 'wp-super-cache' ) . '<br />';
			echo '<input type="checkbox" name="preload_taxonomies" value="1" ';
>>>>>>> ebebaf06
			echo $wp_cache_preload_taxonomies == 1 ? 'checked=1' : '';
			echo ' /> ' . __( 'Preload tags, categories and other taxonomies.', 'wp-super-cache' ) . '<br />';
			echo __( 'Send me status emails when files are refreshed.', 'wp-super-cache' ) . '<br />';
			if ( !isset( $wp_cache_preload_email_volume ) )
				$wp_cache_preload_email_volume = 'none';
			echo '<select type="select" name="wp_cache_preload_email_volume">';
			echo '<option value="none" '. selected( 'none', $wp_cache_preload_email_volume ) . '>'.  __( 'No Emails', 'wp-super-cache' ) . '</option>';
			echo '<option value="many" '. selected( 'many', $wp_cache_preload_email_volume ) . '>'.  __( 'Many emails, 2 emails per 100 posts.', 'wp-super-cache' ) . '</option>';
			echo '<option value="medium" '. selected( 'medium', $wp_cache_preload_email_volume ) . '>'.  __( 'Medium, 1 email per 100 posts.', 'wp-super-cache' ) . '</option>';
			echo '<option value="less" '. selected( 'less', $wp_cache_preload_email_volume ) . '>'.  __( 'Less emails, 1 at the start and 1 at the end of preloading all posts.', 'wp-super-cache' ) . '</option>';
			echo "</select>";

			$currently_preloading = false;

			next_preload_message( 'wp_cache_preload_hook', __( 'Refresh of cache in %d hours %d minutes and %d seconds.', 'wp-super-cache' ), 60 );
			next_preload_message( 'wp_cache_full_preload_hook', __( 'Full refresh of cache in %d hours %d minutes and %d seconds.', 'wp-super-cache' ) );

			if ( wp_next_scheduled( 'wp_cache_preload_hook' ) || wp_next_scheduled( 'wp_cache_full_preload_hook' ) ) { 
				$currently_preloading = true;
			}
			$preload_counter = get_option( 'preload_cache_counter' );
			if ( isset( $preload_counter[ 'first' ] ) ) // converted from int to array
				update_option( 'preload_cache_counter', array( 'c' => $preload_counter[ 'c' ], 't' => time() ) );
			if ( is_array( $preload_counter ) && $preload_counter[ 'c' ] > 0 ) {
				echo '<p><strong>' . sprintf( __( 'Currently caching from post %d to %d.', 'wp-super-cache' ), ( $preload_counter[ 'c' ] - 100 ), $preload_counter[ 'c' ] ) . '</strong></p>';
				$currently_preloading = true;
				if ( @file_exists( $cache_path . "preload_permalink.txt" ) ) {
					$url = file_get_contents( $cache_path . "preload_permalink.txt" );
					echo "<p>" . sprintf( __( "<strong>Page last cached:</strong> %s", 'wp-super-cache' ), $url ) . "</p>";
				}
			}
			echo '<div class="submit"><input class="button-primary" type="submit" name="preload" value="' . __( 'Update Settings', 'wp-super-cache' ) . '" />';
			echo '</div>';
			wp_nonce_field('wp-cache');
			echo '</form>';
			echo '<form name="do_preload" action="" method="POST">';
			echo '<input type="hidden" name="action" value="preload" />';
			echo '<input type="hidden" name="page" value="wpsupercache" />';
			echo '<div class="submit">';
			if ( false == $currently_preloading ) {
				echo '<input class="button-primary" type="submit" name="preload_now" value="' . __( 'Preload Cache Now', 'wp-super-cache' ) . '" />';
			} else {
				echo '<input class="button-primary" type="submit" name="preload_off" value="' . __( 'Cancel Cache Preload', 'wp-super-cache' ) . '" />';
			}
			echo '</div>';
			wp_nonce_field('wp-cache');
			echo '</form>';
		} else {
			echo '<p>' . __( 'Preloading of cache disabled. Please disable legacy page caching or talk to your host administrator.', 'wp-super-cache' ) . '</p>';
		}
		break;
		case 'plugins':
		wpsc_plugins_tab();
		break;
		case 'debug':
		wp_cache_debug_settings();
		break;
		case 'settings':
		if ( isset( $wp_cache_front_page_checks ) == false )
			$wp_cache_front_page_checks = true;
		echo '<form name="wp_manager" action="' . esc_url( add_query_arg( array( 'page' => 'wpsupercache', 'tab' => 'settings' ) ) ) . '" method="post">';
		wp_nonce_field('wp-cache');
		echo '<input type="hidden" name="action" value="scupdates" />';
		?><table class="form-table">
		<tr valign="top">
			<th scope="row"><label for="wp_cache_status"><?php _e( 'Caching', 'wp-super-cache' ); ?></label></th>
			<td>
				<fieldset>
				<legend class="hidden">Caching</legend>
				<label><input type='radio' name='wp_cache_status' value='all' <?php if ( $cache_enabled == true ) { echo 'checked=checked'; } ?>> <?php _e( 'Caching On', 'wp-super-cache' ); echo " <em>(" . __( "Recommended", "wp-super-cache" ) . ")</em>"; ?></label><br />
				<label><input type='radio' name='wp_cache_status' value='0' <?php if ( $cache_enabled == false ) { echo 'checked=checked'; } ?>> <?php _e( 'Caching Off', 'wp-super-cache' ); ?></label><br /><br />
				<label><input type='radio' name='super_cache_enabled' <?php if( $super_cache_enabled && $wp_cache_mod_rewrite == 1 ) echo "checked"; ?> value='1'> <?php _e( 'Use mod_rewrite to serve cache files.', 'wp-super-cache' ); ?></label><br />
				<label><input type='radio' name='super_cache_enabled' <?php if( $wp_cache_mod_rewrite == 0 ) echo "checked"; ?> value='2'> <?php _e( 'Use PHP to serve cache files.', 'wp-super-cache' ); echo " <em>(" . __( "Recommended", "wp-super-cache" ) . ")</em>"; ?></label><br />
				<label><input type='radio' name='super_cache_enabled' <?php if( $super_cache_enabled == false ) echo "checked"; ?> value='0'> <?php _e( 'Legacy page caching.', 'wp-super-cache' ); ?></label><br />
				<em><?php _e( 'Mod_rewrite is fastest, PHP is almost as fast and easier to get working, while legacy caching is slower again, but more flexible and also easy to get working. New users should use PHP caching.', 'wp-super-cache' ); ?></em><br />
				</legend>
				</fieldset>
			</td>
		</tr>
		<tr valign="top">
			<th scope="row"><label for="wp_cache_status"><?php _e( 'Miscellaneous', 'wp-super-cache' ); ?></label></th>
			<td>
				<fieldset>
				<legend class="hidden">Miscellaneous</legend>
				<?php if ( false == defined( 'WPSC_DISABLE_COMPRESSION' ) ) { ?>
					<?php if ( false == function_exists( 'gzencode' ) ) { ?>
						<em><?php _e( 'Warning! Compression is disabled as gzencode() function was not found.', 'wp-super-cache' ); ?></em><br />
					<?php } else { ?>
						<label><input type='checkbox' name='cache_compression' <?php if( $cache_compression ) echo "checked"; ?> value='1'> <?php _e( 'Compress pages so they&#8217;re served more quickly to visitors.', 'wp-super-cache' ); echo " <em>(" . __( "Recommended", "wp-super-cache" ) . ")</em>"; ?></label><br />
						<em><?php _e( 'Compression is disabled by default because some hosts have problems with compressed files. Switching it on and off clears the cache.', 'wp-super-cache' ); ?></em><br />
					<?php }
				}
				?>
				<label><input type='checkbox' name='wp_cache_not_logged_in' <?php if ( $wp_cache_not_logged_in ) echo "checked"; ?> value='1'> <?php _e( 'Don&#8217;t cache pages for <acronym title="Logged in users and those that comment">known users</acronym>.', 'wp-super-cache' ); echo " <em>(" . __( "Recommended", "wp-super-cache" ) . ")</em>"; ?></label><br />
				<label><input type='checkbox' name='cache_rebuild_files' <?php if ( $cache_rebuild_files ) echo "checked"; ?> value='1'> <?php _e( 'Cache rebuild. Serve a supercache file to anonymous users while a new file is being generated.', 'wp-super-cache' ); echo " <em>(" . __( "Recommended", "wp-super-cache" ) . ")</em>"; ?></label><br />
				<?php
				$disable_304 = true;
				if ( 0 == $wp_cache_mod_rewrite )
					$disable_304 = false;
				if ( $disable_304 )
					echo "<strike>";
				?><label><input <?php if ( $disable_304 ) { echo "disabled"; } ?> type='checkbox' name='wp_supercache_304' <?php if( $wp_supercache_304 ) echo "checked"; ?> value='1'> <?php _e( '304 Not Modified browser caching. Indicate when a page has not been modified since it was last requested.', 'wp-super-cache' ); echo " <em>(" . __( "Recommended", "wp-super-cache" ) . ")</em>"; ?></label><br /><?php
				if ( $disable_304 ) {
					echo "</strike>";
					echo "<p><strong>" . __( 'Warning! 304 browser caching is only supported when mod_rewrite caching is not used.', 'wp-super-cache' ) . "</strong></p>";
				} else {
					?><em><?php _e( '304 support is disabled by default because some hosts have had problems with the headers used in the past.', 'wp-super-cache' ); ?></em><br /><?php
				}
				?>
				<label><input type='checkbox' name='wp_cache_no_cache_for_get' <?php if( $wp_cache_no_cache_for_get ) echo "checked"; ?> value='1'> <?php _e( 'Don&#8217;t cache pages with GET parameters. (?x=y at the end of a url)', 'wp-super-cache' ); ?></label><br />
				<label><input type='checkbox' name='wp_cache_make_known_anon' <?php if( $wp_cache_make_known_anon ) echo "checked"; ?> value='1'> <?php _e( 'Make known users anonymous so they&#8217;re served supercached static files.', 'wp-super-cache' ); ?></label><br />
				<label><input type='checkbox' name='wp_cache_hello_world' <?php if( $wp_cache_hello_world ) echo "checked"; ?> value='1'> <?php printf( __( 'Proudly tell the world your server is <a href="%s">Stephen Fry proof</a>! (places a message in your blog&#8217;s footer)', 'wp-super-cache' ), 'https://twitter.com/#!/HibbsLupusTrust/statuses/136429993059291136' ); ?></label><br />
				</legend>
				</fieldset>
			</td>
		</tr>
		<tr valign="top">
			<th scope="row"><label for="wp_cache_status"><?php _e( 'Advanced', 'wp-super-cache' ); ?></label></th>
			<td>
				<fieldset>
				<legend class="hidden">Advanced</legend>
				<label><input type='checkbox' name='wp_cache_mfunc_enabled' <?php if( $wp_cache_mfunc_enabled ) echo "checked"; ?> value='1' <?php if ( $wp_cache_mod_rewrite ) { echo "disabled='disabled'"; } ?>> <?php _e( 'Enable dynamic caching. Requires PHP or legacy caching. (See <a href="http://wordpress.org/plugins/wp-super-cache/faq/">FAQ</a> or wp-super-cache/plugins/dynamic-cache-test.php for example code.)', 'wp-super-cache' ); ?></label><br />
				<label><input type='checkbox' name='wp_cache_mobile_enabled' <?php if( $wp_cache_mobile_enabled ) echo "checked"; ?> value='1'> <?php _e( 'Mobile device support. (External plugin or theme required. See the <a href="http://wordpress.org/plugins/wp-super-cache/faq/">FAQ</a> for further details.)', 'wp-super-cache' ); ?></label><br />
				<?php if ( $wp_cache_mobile_enabled ) {
					echo '<blockquote><h4>' . __( 'Mobile Browsers', 'wp-super-cache' ) . '</h4>' . implode( ', ', $wp_cache_mobile_browsers ) . "<br /><h4>" . __( 'Mobile Prefixes', 'wp-super-cache' ) . "</h4>" . implode( ', ', $wp_cache_mobile_prefixes ) . "<br /></blockquote>";
				} ?>
				<label><input type='checkbox' name='wp_cache_disable_utf8' <?php if( $wp_cache_disable_utf8 ) echo "checked"; ?> value='1'> <?php _e( 'Remove UTF8/blog charset support from .htaccess file. Only necessary if you see odd characters or punctuation looks incorrect. Requires rewrite rules update.', 'wp-super-cache' ); ?></label><br />
				<label><input type='checkbox' name='wp_cache_clear_on_post_edit' <?php if( $wp_cache_clear_on_post_edit ) echo "checked"; ?> value='1'> <?php _e( 'Clear all cache files when a post or page is published or updated.', 'wp-super-cache' ); ?></label><br />
				<label><input type='checkbox' name='wp_cache_front_page_checks' <?php if( $wp_cache_front_page_checks ) echo "checked"; ?> value='1'> <?php _e( 'Extra homepage checks. (Very occasionally stops homepage caching)', 'wp-super-cache' ); ?></label><?php echo " <em>(" . __( "Recommended", "wp-super-cache" ) . ")</em>"; ?><br />
				<label><input type='checkbox' name='wp_cache_refresh_single_only' <?php if( $wp_cache_refresh_single_only ) echo "checked"; ?> value='1'> <?php _e( 'Only refresh current page when comments made.', 'wp-super-cache' ); ?></label><br />
				<label><input type='checkbox' name='wp_supercache_cache_list' <?php if( $wp_supercache_cache_list ) echo "checked"; ?> value='1'> <?php _e( 'List the newest cached pages on this page.', 'wp-super-cache' ); ?></label><br />
			<?php if( false == defined( 'WPSC_DISABLE_LOCKING' ) ) { ?>
				<label><input type='checkbox' name='wp_cache_mutex_disabled' <?php if( !$wp_cache_mutex_disabled ) echo "checked"; ?> value='0'> <?php _e( 'Coarse file locking. You do not need this as it will slow down your website.', 'wp-super-cache' ); ?></label><br />
			<?php } ?>
				<label><input type='checkbox' name='wp_super_cache_late_init' <?php if( $wp_super_cache_late_init ) echo "checked"; ?> value='1'> <?php _e( 'Late init. Display cached files after WordPress has loaded. Most useful in legacy mode.', 'wp-super-cache' ); ?></label><br />
			<?php if ( $_wp_using_ext_object_cache ) {
				?><label><input type='checkbox' name='wp_cache_object_cache' <?php if( $wp_cache_object_cache ) echo "checked"; ?> value='1'> <?php echo __( 'Use object cache to store cached files.', 'wp-super-cache' ) . ' ' . __( '(Experimental)', 'wp-super-cache' ); ?></label><?php
			}?>
			<?php printf( __( '<strong>DO NOT CACHE PAGE</strong> secret key: <a href="%s">%s</a>', 'wp-super-cache' ), trailingslashit( get_bloginfo( 'url' ) ) . "?donotcachepage={$cache_page_secret}", $cache_page_secret ); ?>
				</fieldset>
			</td>
		</tr>
		<tr valign="top">
			<th scope="row"><label for="wp_cache_location"><?php _e( 'Cache Location', 'wp-super-cache' ); ?></label></th>
			<td>
				<fieldset>
					<legend class="hidden">Cache Location</legend>
					<input type='text' size=80 name='wp_cache_location' value='<?php echo esc_attr( $cache_path ); ?>' />
					<p><?php printf( __( 'Change the location of your cache files. The default is WP_CONTENT_DIR . /cache/ which translates to %s.', 'wp-super-cache' ), WP_CONTENT_DIR . '/cache/' ); ?></p>
					<ol><li><?php _e( 'You must give the full path to the directory.', 'wp-super-cache' ); ?></li>
						<li><?php _e( 'If the directory does not exist, it will be created. Please make sure your web server user has write access to the parent directory. The parent directory must exist.', 'wp-super-cache' ); ?></li>
						<li><?php _e( 'If the new cache directory does not exist, it will be created and the contents of the old cache directory will be moved there. Otherwise, the old cache directory will be left where it is.', 'wp-super-cache' ); ?></li>
						<li><?php _e( 'Submit a blank entry to set it to the default directory, WP_CONTENT_DIR . /cache/.', 'wp-super-cache' ); ?></li>
						<?php if ( get_site_option( 'wp_super_cache_index_detected' ) && strlen( $cache_path ) > strlen( ABSPATH ) && ABSPATH == substr( $cache_path, 0, strlen( ABSPATH ) ) ) {
							$msg = __( 'The plugin detected a bare directory index in your cache directory, which would let visitors see your cache files directly and might expose private posts.', 'wp-super-cache' );
							if ( $super_cache_enabled && $wp_cache_mod_rewrite == 1 ) {
								$msg .= ' ' . __( 'You are using mod_rewrite to serve cache files so the plugin has added <q>Options -Indexes</q> to the .htaccess file in the cache directory to disable indexes. However, if that does not work, you should contact your system administrator or support and ask for them to be disabled, or use PHP mode and move the cache outside of the web root.' );
							} else {
								$msg .= ' <strong>' . sprintf( __( 'index.html files have been added in key directories, but unless directory indexes are disabled, it is probably better to store the cache files outside of the web root of %s' ), ABSPATH ) . '</strong>';
							}
							echo "<li>$msg</li>";
						} ?>


						<?php if ( $super_cache_enabled && $wp_cache_mod_rewrite == 1 ) { ?>
						<li><?php printf( __( 'Since you are using mod_rewrite to serve cache files, you must choose a directory in your web root which is <q>%s</q> and update the mod_rewrite rules in the .htaccess file.', 'wp-super-cache' ), ABSPATH ); ?></li>
						<?php } ?>
					</ol>
					<p><?php _e( '', 'wp-super-cache' ); ?></p>
				</fieldset>
			</td>
		</tr>
		</table>
		<h3><?php _e( 'Note:', 'wp-super-cache' ); ?></h3>
		<ol>
		<li><?php _e( 'Uninstall this plugin on the plugins page. It will automatically clean up after itself. If manual intervention is required, then simple instructions are provided.', 'wp-super-cache' ); ?></li>
		<li><?php printf( __( 'If uninstalling this plugin, make sure the directory <em>%s</em> is writeable by the webserver so the files <em>advanced-cache.php</em> and <em>cache-config.php</em> can be deleted automatically. (Making sure those files are writeable is probably a good idea!)', 'wp-super-cache' ), WP_CONTENT_DIR ); ?></li>
		<li><?php printf( __( 'Please see the <a href="%1$s/wp-super-cache/readme.txt">readme.txt</a> for instructions on uninstalling this script. Look for the heading, "How to uninstall WP Super Cache".', 'wp-super-cache' ), plugins_url() ); ?></li><?php
		echo "<li><em>" . sprintf( __( 'Need help? Check the <a href="%1$s">Super Cache readme file</a>. It includes installation documentation, a FAQ and Troubleshooting tips. The <a href="%2$s">support forum</a> is also available. Your question may already have been answered.', 'wp-super-cache' ), 'http://wordpress.org/plugins/wp-super-cache/', 'http://wordpress.org/tags/wp-super-cache?forum_id=10' ) . "</em></li>";
		echo "</ol>";

		echo "<div class='submit'><input class='button-primary' type='submit' " . SUBMITDISABLED . " value='" . __( 'Update Status', 'wp-super-cache' ) . "' /></div>";
		wp_nonce_field('wp-cache');
		?> </form> <?php
		wsc_mod_rewrite();

		wp_cache_edit_max_time();

		echo '<a name="files"></a><fieldset class="options"><h3>' . __( 'Accepted Filenames &amp; Rejected URIs', 'wp-super-cache' ) . '</h3>';
		wp_cache_edit_rejected_pages();
		echo "\n";
		wp_cache_edit_rejected();
		echo "\n";
		wp_cache_edit_accepted();
		echo '</fieldset>';

		wp_cache_edit_rejected_ua();

		wp_lock_down();

		wp_cache_restore();

		break;
		case "easy":
		default:
			echo '<form name="wp_manager" action="" method="post">';
			echo '<input type="hidden" name="action" value="easysetup" />';
			wp_nonce_field('wp-cache');
			?><table class="form-table">
				<tr valign="top">
				<th scope="row"><label for="wp_cache_status"><?php _e( 'Caching', 'wp-super-cache' ); ?></label></th>
				<td>
				<fieldset>
				<label><input type='radio' name='wp_cache_easy_on' value='1' <?php if ( $cache_enabled == true ) { echo 'checked=checked'; } ?>> <?php _e( 'Caching On', 'wp-super-cache' ); echo " <em>(" . __( "Recommended", "wp-super-cache" ) . ")</em>"; ?></label><br />
				<label><input type='radio' name='wp_cache_easy_on' value='0' <?php if ( $cache_enabled == false ) { echo 'checked=checked'; } ?>> <?php _e( 'Caching Off', 'wp-super-cache' ); ?></label><br />
				</fieldset>
				</td>
				</tr>
				</table>
			<?php
			if ( $cache_enabled && !$wp_cache_mod_rewrite ) {
				$scrules = trim( implode( "\n", extract_from_markers( trailingslashit( get_home_path() ) . '.htaccess', 'WPSuperCache' ) ) );
				if ( $scrules != '' ) {
					echo "<p><strong>" . __( 'Notice: PHP caching enabled but Supercache mod_rewrite rules detected. Cached files will be served using those rules. If your site is working ok, please ignore this message. Otherwise, you can edit the .htaccess file in the root of your install and remove the SuperCache rules.', 'wp-super-cache' ) . '</strong></p>';
				}
			}
			echo "<div class='submit'><input class='button-primary' type='submit' " . SUBMITDISABLED . " value='" . __( 'Update Status', 'wp-super-cache' ) . "' /></div></form>";
			if ( $cache_enabled ) {
				echo "<h3>" . __( 'Cache Tester', 'wp-super-cache' ) . "</h3>";
				echo '<p>' . __( 'Test your cached website by clicking the test button below.', 'wp-super-cache' ) . '</p>';
				if ( array_key_exists('action', $_POST) && $_POST[ 'action' ] == 'test' && $valid_nonce ) {
					$url = trailingslashit( get_bloginfo( 'url' ) );
					if ( isset( $_POST[ 'httponly' ] ) )
						$url = str_replace( 'https://', 'http://', $url );
					$test_messages = array( __( 'Fetching %s to prime cache: ', 'wp-super-cache' ), __( 'Fetching first copy of %s: ', 'wp-super-cache' ), __( 'Fetching second copy of %s: ', 'wp-super-cache' ) );
					$c = 0;
					$cache_test_error = false;
					$page = array();
					foreach( $test_messages as $message ) {
						echo "<p>" . sprintf( $message, $url );
						$page[ $c ] = wp_remote_get( $url, array('timeout' => 60, 'blocking' => true ) );
						if ( !is_wp_error( $page[ $c ] ) ) {
							$fp = fopen( $cache_path . $c . ".html", "w" );
							fwrite( $fp, $page[ $c ][ 'body' ] );
							fclose( $fp );
							echo '<span style="color: #0a0; font-weight: bold;">' . __( 'OK', 'wp-super-cache' ) . "</span> (<a href='" . WP_CONTENT_URL . "/cache/" . $c . ".html'>" . $c . ".html</a>)</p>";
							sleep( 1 );
						} else {
							$cache_test_error = true;
							echo '<span style="color: #a00; font-weight: bold;">' . __( 'FAILED', 'wp-super-cache' ) . "</span></p>";
							$errors = '';
							$messages = '';
							foreach ( $page[ $c ]->get_error_codes() as $code ) {
								$severity = $page[ $c ]->get_error_data( $code );
								foreach ( $page[ $c ]->get_error_messages( $code ) as $err ) {
									$errors .= $severity . ': ' . $err . "<br />\n";
								}
							}
							if ( '' != $errors )
								echo "<p>" . sprintf( __( '<strong>Errors:</strong> %s', 'wp-super-cache' ), $errors ) . "</p>";
						}
						$c ++;
					}

					if ( false == $cache_test_error ) {
						echo '<ul><li>' . sprintf( __( 'Page %d: %d (%s)', 'wp-super-cache' ), 1, $page[ 1 ][ 'response' ][ 'code' ], $page[ 1 ][ 'response' ][ 'message' ] ) . '</li>';
						echo '<li>' . sprintf( __( 'Page %d: %d (%s)', 'wp-super-cache' ), 2, $page[ 2 ][ 'response' ][ 'code' ], $page[ 2 ][ 'response' ][ 'message' ] ) . '</li></ul>';
					}

					if ( false == $cache_test_error && preg_match( '/(Cached page generated by WP-Super-Cache on) ([0-9]*-[0-9]*-[0-9]* [0-9]*:[0-9]*:[0-9]*)/', $page[ 1 ][ 'body' ], $matches1 ) &&
							preg_match( '/(Cached page generated by WP-Super-Cache on) ([0-9]*-[0-9]*-[0-9]* [0-9]*:[0-9]*:[0-9]*)/', $page[ 2 ][ 'body' ], $matches2 ) && $matches1[2] == $matches2[2] ) {
						echo '<p>' . sprintf( __( 'Page 1: %s', 'wp-super-cache' ), $matches1[ 2 ] ) . '</p>';
						echo '<p>' . sprintf( __( 'Page 2: %s', 'wp-super-cache' ), $matches2[ 2 ] ) . '</p>';
						echo '<p><span style="color: #0a0; font-weight: bold;">' . __( 'The timestamps on both pages match!', 'wp-super-cache' ) . '</span></p>';
					} else {
						echo '<p><strong>' . __( 'The pages do not match! Timestamps differ or were not found!', 'wp-super-cache' ) . '</strong></p>';
						echo '<p>' . __( 'Things you can do:', 'wp-super-cache' ) . '</p>';
						echo '<ol><li>' . __( 'Load your homepage in a logged out browser, check the timestamp at the end of the html source. Load the page again and compare the timestamp. Caching is working if the timestamps match.', 'wp-super-cache' ) . '</li>';
						echo '<li>' . __( 'Enable logging on the Debug page here. That should help you track down the problem.', 'wp-super-cache' ) . '</li>';
						echo '<li>' . __( 'You should check Page 1 and Page 2 above for errors. Your local server configuration may not allow your website to access itself.', 'wp-super-cache' ) . '</li>';
						echo "</ol>";
					}
				}
				echo '<form name="cache_tester" action="" method="post">';
				echo '<input type="hidden" name="action" value="test" />';
				if ( isset( $_SERVER['HTTPS' ] ) && 'on' == strtolower( $_SERVER['HTTPS' ] ) )
					echo "<input type='checkbox' name='httponly' checked='checked' value='1' /> " . __( 'Send non-secure (non https) request for homepage', 'wp-super-cache' );
                if ( isset( $wp_super_cache_comments ) && $wp_super_cache_comments == 0 ) {
                    echo "<p>" . __( '<strong>Warning!</strong> Cache comments are currently disabled. Please go to the Debug page and enable Cache Status Messages there. You should clear the cache before testing.', 'wp-super-cache' ) . "</p>";
                    echo '<div class="submit"><input disabled style="color: #aaa" class="button-secondary" type="submit" name="test" value="' . __( 'Test Cache', 'wp-super-cache' ) . '" /></div>';
                } else {
                    echo '<div class="submit"><input class="button-secondary" type="submit" name="test" value="' . __( 'Test Cache', 'wp-super-cache' ) . '" /></div>';
                }
				wp_nonce_field('wp-cache');
				echo '</form>';
			}
			echo "<h3>" . __( "Delete Cached Pages", 'wp-super-cache' ) . "</h3>";
			echo "<p>" . __( "Cached pages are stored on your server as html and PHP files. If you need to delete them, use the button below.", 'wp-super-cache' ) . "</p>";
			echo '<form name="wp_cache_content_delete" action="?page=wpsupercache&tab=contents" method="post">';
			echo '<input type="hidden" name="wp_delete_cache" />';
			echo '<div class="submit"><input id="deletepost" class="button-secondary" type="submit" ' . SUBMITDISABLED . 'value="' . __( 'Delete Cache', 'wp-super-cache' ) . ' " /></div>';
			wp_nonce_field('wp-cache');
			echo "</form>\n";

			if ( ( defined( 'VHOST' ) || defined( 'SUBDOMAIN_INSTALL' ) || defined( 'SUNRISE' ) || ( defined( 'WP_ALLOW_MULTISITE' ) && constant( 'WP_ALLOW_MULTISITE' ) == true  ) ) && wpsupercache_site_admin() ) {
				echo '<form name="wp_cache_content_delete" action="#listfiles" method="post">';
				echo '<input type="hidden" name="wp_delete_all_cache" />';
				echo '<div class="submit"><input id="deleteallpost" class="button-secondary" type="submit" ' . SUBMITDISABLED . 'value="' . __( 'Delete Cache On All Blogs', 'wp-super-cache' ) . '" /></div>';
				wp_nonce_field('wp-cache');
				echo "</form><br />\n";
			}
			?>
			<h3 class="clear"><?php _e( 'Recommended Links and Plugins', 'wp-super-cache' ); ?></h3>
			<p><?php _e( 'Caching is only one part of making a website faster. Here are some other plugins that will help:', 'wp-super-cache' ); ?></p>
			<ul style="list-style: square; margin-left: 2em;">
			<li><?php printf( __( '<a href="%s">Jetpack</a> provides everything you need to build a successful WordPress website including an image/photo CDN (free) and a video hosting service (paid).', 'wp-super-cache' ), 'https://jetpack.com/redirect/?source=jitm-wpsc-recommended' ); ?></li>
			<li><?php printf( __( '<a href="%s">Yahoo! Yslow</a> is an extension for the Firefox add-on Firebug. It analyzes web pages and suggests ways to improve their performance based on a set of rules for high performance web pages. Also try the performance tools online at <a href="%s">GTMetrix</a>.', 'wp-super-cache' ), 'http://developer.yahoo.com/yslow/', 'http://gtmetrix.com/' ); ?></li>
			<li><?php printf( __( '<a href="%s">Use Google Libraries</a> allows you to load some commonly used Javascript libraries from Google webservers. Ironically, it may reduce your Yslow score.', 'wp-super-cache' ), 'http://wordpress.org/plugins/use-google-libraries/' ); ?></li>
			<li><?php printf( __( '<strong>Advanced users only:</strong> Install an object cache. Choose from <a href="%s">Memcached</a>, <a href="%s">XCache</a>, <a href="%s">eAcccelerator</a> and others.', 'wp-super-cache' ), 'http://wordpress.org/plugins/memcached/', 'http://neosmart.net/dl.php?id=12', 'http://neosmart.net/dl.php?id=13' ); ?></li>
			<li><?php printf( __( '<a href="%s">Cron View</a> is a useful plugin to use when trying to debug garbage collection and preload problems.', 'wp-super-cache' ), 'http://wordpress.org/plugins/cron-view/' ); ?></li>
			</ul>

			<?php
		break;
	}

	?>
	</fieldset>
	</td><td valign='top' style='width: 300px'>
	<div style='background: #ffc; border: 1px solid #333; margin: 2px; padding: 3px 15px'>
	<h3><?php _e( 'More Site Speed Tools', 'wp-super-cache' ); ?></h3>
	<ul style="list-style: square; margin-left: 2em;">
	<li><a href="https://jetpack.com/redirect/?source=jitm-wpsc-generic"><?php _e( 'Speed up images and photos (free)' ); ?></a></li>
	<li><a href="https://jetpack.com/redirect/?source=jitm-wpsc-premium"><?php _e( 'Fast video hosting (paid)' ); ?></a></li>
	</ul>
	<h3><?php _e( 'Need Help?', 'wp-super-cache' ); ?></h3>
	<ol>
	<li><?php printf( __( 'Use the <a href="%1$s">Debug tab</a> for diagnostics.', 'wp-super-cache' ), admin_url( 'options-general.php?page=wpsupercache&tab=debug' ) ); ?></li>
	<li><?php printf( __( 'Check out the <a href="%1$s">support forum</a> and <a href="%2$s">FAQ</a>.', 'wp-super-cache' ), 'https://wordpress.org/support/plugin/wp-super-cache', 'http://wordpress.org/plugins/wp-super-cache/#faq' ); ?></li>
	<li><?php printf( __( 'Visit the <a href="%1$s">plugin homepage</a>.', 'wp-super-cache' ), 'http://wordpress.org/plugins/wp-super-cache/' ); ?></li>
	<li><?php printf( __( 'Try out the <a href="%1$s">development version</a> for the latest fixes (<a href="%2$s">changelog</a>).', 'wp-super-cache' ), 'https://odd.blog/y/2o', 'https://plugins.trac.wordpress.org/log/wp-super-cache/' ); ?></li>
	</ol>
	<h3><?php _e( 'Rate This Plugin', 'wp-super-cache' ); ?></h3>
	<p><?php printf( __( 'Please <a href="%s">rate us</a> and give feedback.', 'wp-super-cache' ), 'https://wordpress.org/support/plugin/wp-super-cache/reviews?rate=5#new-post' ); ?></p>

	<?php
	if ( isset( $wp_supercache_cache_list ) && $wp_supercache_cache_list ) {
		$start_date = get_option( 'wpsupercache_start' );
		if ( !$start_date ) {
			$start_date = time();
		}
		?>
		<p><?php printf( __( 'Cached pages since %1$s : <strong>%2$s</strong>', 'wp-super-cache' ), date( 'M j, Y', $start_date ), number_format( get_option( 'wpsupercache_count' ) ) ); ?></p>
		<p><?php _e( 'Newest Cached Pages:', 'wp-super-cache' ); ?><ol>
		<?php
		foreach( array_reverse( (array)get_option( 'supercache_last_cached' ) ) as $url ) {
			$since = time() - strtotime( $url[ 'date' ] );
			echo "<li><a title='" . sprintf( __( 'Cached %s seconds ago', 'wp-super-cache' ), $since ) . "' href='" . site_url( $url[ 'url' ] ) . "'>" . substr( $url[ 'url' ], 0, 20 ) . "</a></li>\n";
		}
		?></ol>
		<small><?php _e( '(may not always be accurate on busy sites)', 'wp-super-cache' ); ?></small>
		</p><?php
	} elseif ( false == get_option( 'wpsupercache_start' ) ) {
			update_option( 'wpsupercache_start', time() );
			update_option( 'wpsupercache_count', 0 );
	}
	?>
	</div>
	</td></table>

	<?php

	echo "</div>\n";
}

function wpsc_plugins_tab() {
	echo '<p>' . __( 'Cache plugins are PHP scripts that live in a plugins folder inside the wp-super-cache folder. They are loaded when Supercache loads, much sooner than regular WordPress plugins.', 'wp-super-cache' ) . '</p>';
	echo '<p>' . __( 'This is strictly an advanced feature only and knowledge of both PHP and WordPress actions is required to create them.', 'wp-super-cache' ) . '</p>';
	echo '<p>' . __( '<strong>Warning</strong>! Due to the way WordPress upgrades plugins, the plugins you upload to wp-super-cache/plugins/ will be deleted when you upgrade WP Super Cache. You can avoid this by loading the plugins from elsewhere. Set <strong>$wp_cache_plugins_dir</strong> to the new location in wp-config.php and WP Super Cache will look there instead.<br />More info available in the <a href="http://ocaoimh.ie/wp-super-cache-developers/">developer documentation</a>.', 'wp-super-cache' ) . '</p>';
	ob_start();
	if( defined( 'WP_CACHE' ) ) {
		if( function_exists( 'do_cacheaction' ) ) {
			do_cacheaction( 'cache_admin_page' );
		}
	}
	$out = ob_get_contents();
	ob_end_clean();
	if( SUBMITDISABLED == ' ' && $out != '' ) {
		echo '<h3>' . __( 'Available Plugins', 'wp-super-cache' ) . '</h3>';
		echo "<ol>";
		echo $out;
		echo "</ol>";
	}

}

function wpsc_admin_tabs( $current = 0 ) {
	global $wp_db_version;
	if ( $current == 0 ) {
		if ( isset( $_GET[ 'tab' ] ) ) {
			$current = $_GET[ 'tab' ];
		} else {
			$current = 'easy';
		}
	}
	$tabs = array( 'easy' => __( 'Easy', 'wp-super-cache' ), 'settings' => __( 'Advanced', 'wp-super-cache' ), 'cdn' => __( 'CDN', 'wp-super-cache' ), 'contents' => __( 'Contents', 'wp-super-cache' ), 'preload' => __( 'Preload', 'wp-super-cache' ), 'plugins' => __( 'Plugins', 'wp-super-cache' ), 'debug' => __( 'Debug', 'wp-super-cache' ) );
	$links = array();
	foreach( $tabs as $tab => $name ) {
		if ( $current == $tab ) {
			$links[] = "<a class='nav-tab nav-tab-active' href='?page=wpsupercache&tab=$tab'>$name</a>";
		} else {
			$links[] = "<a class='nav-tab' href='?page=wpsupercache&tab=$tab'>$name</a>";
		}
	}
	if ( $wp_db_version >= 15477 ) {
		echo '<div id="nav"><h2 class="themes-php">';
		echo implode( "", $links );
		echo '</div></h2></div>';
	} else {
		echo implode( " | ", $links );
	}
}

function wsc_mod_rewrite() {
	global $cache_enabled, $super_cache_enabled, $valid_nonce, $cache_path, $wp_cache_mod_rewrite, $wpmu_version;

	if ( defined( 'WPSC_DISABLE_HTACCESS_UPDATE' ) )
		return false;

	if ( !$wp_cache_mod_rewrite )
		return false;

	if ( isset( $wpmu_version ) || function_exists( 'is_multisite' ) && is_multisite() ) {
		if ( false == wpsupercache_site_admin() )
			return false;
		if ( function_exists( "is_main_site" ) && false == is_main_site() ) {
			global $current_site;
			$protocol = ( 'on' == strtolower( $_SERVER['HTTPS' ] ) ) ? 'https://' : 'http://';
			if ( isset( $wpmu_version ) ) {
				$link_to_admin = admin_url( "wpmu-admin.php?page=wpsupercache" );
			} else {
				$link_to_admin = admin_url( "ms-admin.php?page=wpsupercache" );
			}
			echo '<div id="message" class="updated fade"><p>' .  sprintf( __( 'Notice: WP Super Cache mod_rewrite rule checks disabled unless running on <a href="%s">the main site</a> of this network.', 'wp-super-cache' ), $link_to_admin ) . '</p></div>';
			return false;
		}
	}

	if ( function_exists( "is_main_site" ) && false == is_main_site() )
		return true;
	?>
	<a name="modrewrite"></a><fieldset class="options">
	<h3><?php _e( 'Mod Rewrite Rules', 'wp-super-cache' ); ?></h3><?php

	extract( wpsc_get_htaccess_info() );
	$dohtaccess = true;
	global $wpmu_version;
	if( isset( $wpmu_version ) ) {
		echo "<h4 style='color: #a00'>" . __( 'WordPress MU Detected', 'wp-super-cache' ) . "</h4><p>" . __( "Unfortunately, the rewrite rules cannot be updated automatically when running WordPress MU. Please open your .htaccess and add the following mod_rewrite rules above any other rules in that file.", 'wp-super-cache' ) . "</p>";
	} elseif( !$wprules || $wprules == '' ) {
		echo "<h4 style='color: #a00'>" . __( 'Mod Rewrite rules cannot be updated!', 'wp-super-cache' ) . "</h4>";
		echo "<p>" . sprintf( __( "You must have <strong>BEGIN</strong> and <strong>END</strong> markers in %s.htaccess for the auto update to work. They look like this and surround the main WordPress mod_rewrite rules:", 'wp-super-cache' ), $home_path );
		echo "<blockquote><pre><em># BEGIN WordPress</em>\n RewriteCond %{REQUEST_FILENAME} !-f\n RewriteCond %{REQUEST_FILENAME} !-d\n RewriteRule . /index.php [L]\n <em># END WordPress</em></pre></blockquote>";
		_e( 'Refresh this page when you have updated your .htaccess file.', 'wp-super-cache' );
		echo "</fieldset>";
		$dohtaccess = false;
	} elseif( strpos( $wprules, 'wordpressuser' ) ) { // Need to clear out old mod_rewrite rules
		echo "<p><strong>" . __( 'Thank you for upgrading.', 'wp-super-cache' ) . "</strong> " . sprintf( __( 'The mod_rewrite rules changed since you last installed this plugin. Unfortunately, you must remove the old supercache rules before the new ones are updated. Refresh this page when you have edited your .htaccess file. If you wish to manually upgrade, change the following line: %1$s so it looks like this: %2$s The only changes are "HTTP_COOKIE" becomes "HTTP:Cookie" and "wordpressuser" becomes "wordpress". This is a WordPress 2.5 change but it&#8217;s backwards compatible with older versions if you&#8217;re brave enough to use them.', 'wp-super-cache' ), '<blockquote><code>RewriteCond %{HTTP_COOKIE} !^.*wordpressuser.*$</code></blockquote>', '<blockquote><code>RewriteCond %{HTTP:Cookie} !^.*wordpress.*$</code></blockquote>' ) . "</p>";
		echo "</fieldset></div>";
		return;
	} elseif( $scrules != '' && strpos( $scrules, '%{REQUEST_URI} !^.*[^/]$' ) === false && substr( get_option( 'permalink_structure' ), -1 ) == '/' ) { // permalink structure has a trailing slash, need slash check in rules.
		echo "<div style='padding:0 8px;color:#9f6000;background-color:#feefb3;border:1px solid #9f6000;'><h4>" . __( 'Trailing slash check required.', 'wp-super-cache' ) . "</h4><p>" . __( 'It looks like your blog has URLs that end with a "/". Unfortunately since you installed this plugin a duplicate content bug has been found where URLs not ending in a "/" end serve the same content as those with the "/" and do not redirect to the proper URL. To fix, you must edit your .htaccess file and add these two rules to the two groups of Super Cache rules:', 'wp-super-cache' ) . "</p>";
		echo "<blockquote><code>RewriteCond %{REQUEST_URI} !^.*[^/]$RewriteCond %{REQUEST_URI} !^.*//.*$</code></blockquote>";
		echo "<p>" . __( 'You can see where the rules go and examine the complete rules by clicking the "View mod_rewrite rules" link below.', 'wp-super-cache' ) . "</p></div>";
		$dohtaccess = false;
	} elseif( strpos( $scrules, 'supercache' ) || strpos( $wprules, 'supercache' ) ) { // only write the rules once
		$dohtaccess = false;
	}
	if ( $dohtaccess && !isset( $_POST[ 'updatehtaccess' ] ) ){
		if ( $scrules == '' ) {
			wpsc_update_htaccess_form( 0 ); // don't hide the update htaccess form
		} else {
			wpsc_update_htaccess_form();
		}
	} elseif ( $valid_nonce && isset( $_POST[ 'updatehtaccess' ] ) ) {
		echo "<div style='padding:0 8px;color:#4f8a10;background-color:#dff2bf;border:1px solid #4f8a10;'>";
		if( wpsc_update_htaccess() ) {
			echo "<h4>" . __( 'Mod Rewrite rules updated!', 'wp-super-cache' ) . "</h4>";
			echo "<p><strong>" . sprintf( __( '%s.htaccess has been updated with the necessary mod_rewrite rules. Please verify they are correct. They should look like this:', 'wp-super-cache' ), $home_path ) . "</strong></p>\n";
		} else {
			echo "<h4>" . __( 'Mod Rewrite rules must be updated!', 'wp-super-cache' ) . "</h4>";
			echo "<p><strong>" . sprintf( __( 'Your %s.htaccess is not writable by the webserver and must be updated with the necessary mod_rewrite rules. The new rules go above the regular WordPress rules as shown in the code below:', 'wp-super-cache' ), $home_path ) . "</strong></p>\n";
		}
		echo "<p><pre>" . esc_html( $rules ) . "</pre></p>\n</div>";
	} else {
		?>
		<p><?php printf( __( 'WP Super Cache mod rewrite rules were detected in your %s.htaccess file.<br /> Click the following link to see the lines added to that file. If you have upgraded the plugin, make sure these rules match.', 'wp-super-cache' ), $home_path ); ?></p>
		<?php
		if ( $rules != $scrules ) {
			?><p style='padding:0 8px;color:#9f6000;background-color:#feefb3;border:1px solid #9f6000;'><?php _e( 'A difference between the rules in your .htaccess file and the plugin rewrite rules has been found. This could be simple whitespace differences, but you should compare the rules in the file with those below as soon as possible. Click the &#8217;Update Mod_Rewrite Rules&#8217; button to update the rules.', 'wp-super-cache' ); ?></p><?php
		}
		?><a href="javascript:toggleLayer('rewriterules');" class="button"><?php _e( 'View Mod_Rewrite Rules', 'wp-super-cache' ); ?></a><?php
		wpsc_update_htaccess_form();
		echo "<div id='rewriterules' style='display: none;'>";
		if ( $rules != $scrules )
			echo '<div style="background: #fff; border: 1px solid #333; margin: 2px;">' . wp_text_diff( $scrules, $rules, array( 'title' => 'Rewrite Rules', 'title_left' => 'Current Rules', 'title_right' => 'New Rules' ) ) . "</div>";
		echo "<p><pre># BEGIN WPSuperCache\n" . esc_html( $rules ) . "# END WPSuperCache</pre></p>\n";
		echo "<p>" . sprintf( __( 'Rules must be added to %s too:', 'wp-super-cache' ), WP_CONTENT_DIR . "/cache/.htaccess" ) . "</p>";
		echo "<pre># BEGIN supercache\n" . esc_html( $gziprules ) . "# END supercache</pre></p>";
		echo '</div>';
	}
	// http://allmybrain.com/2007/11/08/making-wp-super-cache-gzip-compression-work/
	$gziprules = insert_with_markers( $cache_path . '.htaccess', 'supercache', explode( "\n", $gziprules ) );
	echo "<h4>" . sprintf( __( 'Gzip encoding rules in %s.htaccess created.', 'wp-super-cache' ), $cache_path ) . "</h4>";

	?></fieldset><?php
}

function wp_cache_restore() {
	echo '<fieldset class="options"><h3>' . __( 'Fix Configuration', 'wp-super-cache' ) . '</h3>';
	echo '<form name="wp_restore" action="#top" method="post">';
	echo '<input type="hidden" name="wp_restore_config" />';
	echo '<div class="submit"><input class="button-secondary" type="submit" ' . SUBMITDISABLED . 'id="deletepost" value="' . __( 'Restore Default Configuration', 'wp-super-cache' ) . '" /></div>';
	wp_nonce_field('wp-cache');
	echo "</form>\n";
	echo '</fieldset>';

}

function comment_form_lockdown_message() {
	?><p><?php _e( "Comment moderation is enabled. Your comment may take some time to appear.", 'wp-super-cache' ); ?></p><?php
}
if( defined( 'WPLOCKDOWN' ) && constant( 'WPLOCKDOWN' ) )
	add_action( 'comment_form', 'comment_form_lockdown_message' );

function wp_update_lock_down() {
	global $cache_path, $wp_cache_config_file, $valid_nonce;

	if ( isset( $_POST[ 'wp_lock_down' ] ) && $valid_nonce ) {
		$wp_lock_down = $_POST[ 'wp_lock_down' ] == '1' ? '1' : '0';
		wp_cache_replace_line( '^.*WPLOCKDOWN', "if ( ! defined( 'WPLOCKDOWN' ) ) define( 'WPLOCKDOWN', '$wp_lock_down' );", $wp_cache_config_file );
		if ( false == defined( 'WPLOCKDOWN' ) )
			define( 'WPLOCKDOWN', $wp_lock_down );
		if ( $wp_lock_down == '0' && function_exists( 'prune_super_cache' ) )
			prune_super_cache( $cache_path, true ); // clear the cache after lockdown
		return $wp_lock_down;
	}
	if ( defined( 'WPLOCKDOWN' ) )
		return constant( 'WPLOCKDOWN' );
	else
		return 0;
}

function wp_lock_down() {
	global $wpdb, $cache_path, $wp_cache_config_file, $valid_nonce, $cached_direct_pages, $cache_enabled, $super_cache_enabled;

	$wp_lock_down = wp_update_lock_down();

	?><a name='lockdown'></a>
	<fieldset class="options">
	<h3><?php _e( 'Lock Down:', 'wp-super-cache' ); ?> <?php echo $wp_lock_down == '0' ? '<span style="color:red">' . __( 'Disabled', 'wp-super-cache' ) . '</span>' : '<span style="color:green">' . __( 'Enabled', 'wp-super-cache' ) . '</span>'; ?></h3>
	<p><?php _e( 'Prepare your server for an expected spike in traffic by enabling the lock down. When this is enabled, new comments on a post will not refresh the cached static files.', 'wp-super-cache' ); ?></p>
	<p><?php _e( 'Developers: Make your plugin lock down compatible by checking the "WPLOCKDOWN" constant. The following code will make sure your plugin respects the WPLOCKDOWN setting.', 'wp-super-cache' ); ?>
	<blockquote><code>if( defined( 'WPLOCKDOWN' ) && constant( 'WPLOCKDOWN' ) ) {
		&nbsp;&nbsp;&nbsp;&nbsp;echo "<?php _e( 'Sorry. My blog is locked down. Updates will appear shortly', 'wp-super-cache' ); ?>";
		}</code></blockquote>
	<?php
	if( $wp_lock_down == '1' ) {
		?><p><?php _e( 'WordPress is locked down. Super Cache static files will not be deleted when new comments are made.', 'wp-super-cache' ); ?></p><?php
	} else {
		?><p><?php _e( 'WordPress is not locked down. New comments will refresh Super Cache static files as normal.', 'wp-super-cache' ); ?></p><?php
	}
	$new_lockdown =  $wp_lock_down == '1' ? '0' : '1';
	$new_lockdown_desc =  $wp_lock_down == '1' ? __( 'Disable', 'wp-super-cache' ) : __( 'Enable', 'wp-super-cache' );
	echo '<form name="wp_lock_down" action="#lockdown" method="post">';
	echo "<input type='hidden' name='wp_lock_down' value='{$new_lockdown}' />";
	echo "<div class='submit'><input class='button-primary' type='submit' " . SUBMITDISABLED . " value='{$new_lockdown_desc} " . __( 'Lock Down', 'wp-super-cache' ) . "' /></div>";
	wp_nonce_field('wp-cache');
	echo "</form>\n";

	?></fieldset><?php
	if( $cache_enabled == true && $super_cache_enabled == true ) {
		?><a name='direct'></a>
	<fieldset class="options">
	<h3><?php _e( 'Directly Cached Files', 'wp-super-cache' ); ?></h3><?php

	$out = '';
	if( $valid_nonce && array_key_exists('direct_pages', $_POST) && is_array( $_POST[ 'direct_pages' ] ) && !empty( $_POST[ 'direct_pages' ] ) ) {
		$expiredfiles = array_diff( $cached_direct_pages, $_POST[ 'direct_pages' ] );
		unset( $cached_direct_pages );
		foreach( $_POST[ 'direct_pages' ] as $page ) {
			$page = esc_sql( $page );
			if( $page != '' ) {
				$cached_direct_pages[] = $page;
				$out .= "'$page', ";
			}
		}
		if( $out == '' ) {
			$out = "'', ";
		}
	}
	if( $valid_nonce && array_key_exists('new_direct_page', $_POST) && $_POST[ 'new_direct_page' ] && '' != $_POST[ 'new_direct_page' ] ) {
		$page = str_replace( get_option( 'siteurl' ), '', $_POST[ 'new_direct_page' ] );
		if( substr( $page, 0, 1 ) != '/' )
			$page = '/' . $page;
		$page = esc_sql( $page );
		if ( false == is_array( $cached_direct_pages ) || in_array( $page, $cached_direct_pages ) == false ) {
			$cached_direct_pages[] = $page;
			$out .= "'$page', ";
		}
	}

	if( $out != '' ) {
		$out = substr( $out, 0, -2 );
		$out = '$cached_direct_pages = array( ' . $out . ' );';
		wp_cache_replace_line('^ *\$cached_direct_pages', "$out", $wp_cache_config_file);
		prune_super_cache( $cache_path, true );
	}

	if( !empty( $expiredfiles ) ) {
		foreach( $expiredfiles as $file ) {
			if( $file != '' ) {
				$firstfolder = explode( '/', $file );
				$firstfolder = ABSPATH . $firstfolder[1];
				$file = ABSPATH . $file;
				@unlink( trailingslashit( $file ) . 'index.html' );
				@unlink( trailingslashit( $file ) . 'index.html.gz' );
				RecursiveFolderDelete( trailingslashit( $firstfolder ) );
			}
		}
	}

	if( $valid_nonce && array_key_exists('deletepage', $_POST) && $_POST[ 'deletepage' ] ) {
		$page = str_replace( '..', '', preg_replace('/[ <>\'\"\r\n\t\(\)]/', '', $_POST['deletepage'] ) ) . '/';
		$pagefile = realpath( ABSPATH . $page . 'index.html' );
		if ( substr( $pagefile, 0, strlen( ABSPATH ) ) != ABSPATH || false == wp_cache_confirm_delete( ABSPATH . $page ) ) {
			die( __( 'Cannot delete directory', 'wp-super-cache' ) );
		}
		$firstfolder = explode( '/', $page );
		$firstfolder = ABSPATH . $firstfolder[1];
		$page = ABSPATH . $page;
		if( is_file( $pagefile ) && is_writeable_ACLSafe( $pagefile ) && is_writeable_ACLSafe( $firstfolder ) ) {
			@unlink( $pagefile );
			@unlink( $pagefile . '.gz' );
			RecursiveFolderDelete( $firstfolder );
			echo "<strong>" . sprintf( __( '%s removed!', 'wp-super-cache' ), $pagefile ) . "</strong>";
			prune_super_cache( $cache_path, true );
		}
	}

	$readonly = '';
	if( !is_writeable_ACLSafe( ABSPATH ) ) {
		$readonly = 'READONLY';
		?><p style='padding:0 8px;color:#9f6000;background-color:#feefb3;border:1px solid #9f6000;'><strong><?php _e( 'Warning!', 'wp-super-cache' ); ?></strong> <?php printf( __( 'You must make %s writable to enable this feature. As this is a security risk, please make it read-only after your page is generated.', 'wp-super-cache' ), ABSPATH ); ?></p><?php
	} else {
		$abspath_stat = stat(ABSPATH . '/');
		$abspath_mode = decoct( $abspath_stat[ 'mode' ] & 0777 );
		if ( substr( $abspath_mode, -2 ) == '77' ) {
			?><p style='padding:0 8px;color:#9f6000;background-color:#feefb3;border:1px solid #9f6000;'><strong><?php _e( 'Warning!', 'wp-super-cache' ); ?></strong> <?php printf( __( '%s is writable. Please make it readonly after your page is generated as this is a security risk.', 'wp-super-cache' ), ABSPATH ); ?></p><?php
		}
	}
	echo '<form name="direct_page" action="#direct" method="post">';
	if( is_array( $cached_direct_pages ) ) {
		$out = '';
		foreach( $cached_direct_pages as $page ) {
			if( $page == '' )
				continue;
			$generated = '';
			if( is_file( ABSPATH . $page . '/index.html' ) )
				$generated = '<input class="button-secondary" type="Submit" name="deletepage" value="' . $page . '">';
			$out .= "<tr><td><input type='text' $readonly name='direct_pages[]' size='30' value='$page' /></td><td>$generated</td></tr>";
		}
		if( $out != '' ) {
			?><table><tr><th><?php _e( 'Existing direct page', 'wp-super-cache' ); ?></th><th><?php _e( 'Delete cached file', 'wp-super-cache' ); ?></th></tr><?php
			echo "$out</table>";
		}
	}
	if( $readonly != 'READONLY' )
		echo __( "Add direct page:", 'wp-super-cache' ) . "<input type='text' $readonly name='new_direct_page' size='30' value='' />";

	echo "<p>" . sprintf( __( "Directly cached files are files created directly off %s where your blog lives. This feature is only useful if you are expecting a major Digg or Slashdot level of traffic to one post or page.", 'wp-super-cache' ), ABSPATH ) . "</p>";
	if( $readonly != 'READONLY' ) {
		echo "<p>" . sprintf( __( 'For example: to cache <em>%1$sabout/</em>, you would enter %1$sabout/ or /about/. The cached file will be generated the next time an anonymous user visits that page.', 'wp-super-cache' ), trailingslashit( get_option( 'siteurl' ) ) ) . "</p>";
		echo "<p>" . __( 'Make the textbox blank to remove it from the list of direct pages and delete the cached file.', 'wp-super-cache' ) . "</p>";
	}

	wp_nonce_field('wp-cache');
	if( $readonly != 'READONLY' )
		echo "<div class='submit'><input class='button-primary' type='submit' ' . SUBMITDISABLED . 'value='" . __( 'Update Direct Pages', 'wp-super-cache' ) . "' /></div>";
	echo "</form>\n";
	?></fieldset><?php
	} // if $super_cache_enabled
}

function RecursiveFolderDelete ( $folderPath ) { // from http://www.php.net/manual/en/function.rmdir.php
	if( trailingslashit( constant( 'ABSPATH' ) ) == trailingslashit( $folderPath ) )
		return false;
	if ( @is_dir ( $folderPath ) ) {
		$dh  = @opendir($folderPath);
		while (false !== ($value = @readdir($dh))) {
			if ( $value != "." && $value != ".." ) {
				$value = $folderPath . "/" . $value;
				if ( @is_dir ( $value ) ) {
					RecursiveFolderDelete ( $value );
				}
			}
		}
		return @rmdir ( $folderPath );
	} else {
		return FALSE;
	}
}

function wp_cache_time_update() {
	global $cache_max_time, $wp_cache_config_file, $valid_nonce, $cache_enabled, $super_cache_enabled, $cache_schedule_type, $cache_scheduled_time, $cache_schedule_interval, $cache_time_interval, $cache_gc_email_me;
	if ( isset( $_POST[ 'action' ] ) && $_POST[ 'action' ] == 'expirytime' ) {

		if ( false == $valid_nonce )
			return false;

		if( !isset( $cache_schedule_type ) ) {
			$cache_schedule_type = 'interval';
			wp_cache_replace_line('^ *\$cache_schedule_type', "\$cache_schedule_type = '$cache_schedule_type';", $wp_cache_config_file);
		}

		if( !isset( $cache_scheduled_time ) ) {
			$cache_scheduled_time = '00:00';
			wp_cache_replace_line('^ *\$cache_scheduled_time', "\$cache_scheduled_time = '$cache_scheduled_time';", $wp_cache_config_file);
		}

		if( !isset( $cache_max_time ) ) {
			$cache_max_time = 3600;
			wp_cache_replace_line('^ *\$cache_max_time', "\$cache_max_time = $cache_max_time;", $wp_cache_config_file);
		}

		if ( !isset( $cache_time_interval ) ) {
			$cache_time_interval = $cache_max_time;
			wp_cache_replace_line('^ *\$cache_time_interval', "\$cache_time_interval = '$cache_time_interval';", $wp_cache_config_file);
		}

		if ( isset( $_POST['wp_max_time'] ) ) {
			$cache_max_time = (int)$_POST['wp_max_time'];
			wp_cache_replace_line('^ *\$cache_max_time', "\$cache_max_time = $cache_max_time;", $wp_cache_config_file);
			// schedule gc watcher
			if ( false == wp_next_scheduled( 'wp_cache_gc_watcher' ) )
				wp_schedule_event( time()+600, 'hourly', 'wp_cache_gc_watcher' );
		}

		if ( isset( $_POST[ 'cache_gc_email_me' ] ) ) {
			$cache_gc_email_me = 1;
			wp_cache_replace_line('^ *\$cache_gc_email_me', "\$cache_gc_email_me = $cache_gc_email_me;", $wp_cache_config_file);
		} else {
			$cache_gc_email_me = 0;
			wp_cache_replace_line('^ *\$cache_gc_email_me', "\$cache_gc_email_me = $cache_gc_email_me;", $wp_cache_config_file);
		}
		if ( isset( $_POST[ 'cache_schedule_type' ] ) && $_POST[ 'cache_schedule_type' ] == 'interval' && isset( $_POST['cache_time_interval'] ) ) {
			wp_clear_scheduled_hook( 'wp_cache_gc' );
			$cache_schedule_type = 'interval';
			if ( (int)$_POST[ 'cache_time_interval' ] == 0 )
				$_POST[ 'cache_time_interval' ] = 600;
			$cache_time_interval = (int)$_POST[ 'cache_time_interval' ];
			wp_schedule_single_event( time() + $cache_time_interval, 'wp_cache_gc' );
			wp_cache_replace_line('^ *\$cache_schedule_type', "\$cache_schedule_type = '$cache_schedule_type';", $wp_cache_config_file);
			wp_cache_replace_line('^ *\$cache_time_interval', "\$cache_time_interval = '$cache_time_interval';", $wp_cache_config_file);
		} else { // clock
			wp_clear_scheduled_hook( 'wp_cache_gc' );
			$cache_schedule_type = 'time';
			if ( !isset( $_POST[ 'cache_scheduled_time' ] ) ||
				$_POST[ 'cache_scheduled_time' ] == '' ||
				5 != strlen( $_POST[ 'cache_scheduled_time' ] ) ||
				":" != substr( $_POST[ 'cache_scheduled_time' ], 2, 1 )
			)
				$_POST[ 'cache_scheduled_time' ] = '00:00';
			$cache_scheduled_time = $_POST[ 'cache_scheduled_time' ];
			$schedules = wp_get_schedules();
			if ( !isset( $cache_schedule_interval ) )
				$cache_schedule_interval = 'daily';
			if ( isset( $_POST[ 'cache_schedule_interval' ] ) && isset( $schedules[ $_POST[ 'cache_schedule_interval' ] ] ) )
				$cache_schedule_interval = $_POST[ 'cache_schedule_interval' ];
			wp_cache_replace_line('^ *\$cache_schedule_type', "\$cache_schedule_type = '$cache_schedule_type';", $wp_cache_config_file);
			wp_cache_replace_line('^ *\$cache_schedule_interval', "\$cache_schedule_interval = '{$cache_schedule_interval}';", $wp_cache_config_file);
			wp_cache_replace_line('^ *\$cache_scheduled_time', "\$cache_scheduled_time = '$cache_scheduled_time';", $wp_cache_config_file);
			wp_schedule_event( strtotime( $cache_scheduled_time ), $cache_schedule_interval, 'wp_cache_gc' );
		}
	}

}

function wp_cache_edit_max_time() {
	global $cache_max_time, $wp_cache_config_file, $valid_nonce, $cache_enabled, $super_cache_enabled, $cache_schedule_type, $cache_scheduled_time, $cache_schedule_interval, $cache_time_interval, $cache_gc_email_me, $wp_cache_preload_on;

	$timezone_format = _x('Y-m-d G:i:s', 'timezone date format');

	wp_cache_time_update();

	?><fieldset class="options">
	<a name='expirytime'></a>
	<h3><?php _e( 'Expiry Time &amp; Garbage Collection', 'wp-super-cache' ); ?></h3><?php

	?><span id="utc-time"><?php printf(__('<abbr title="Coordinated Universal Time">UTC</abbr> time is <code>%s</code>'), date_i18n($timezone_format, false, 'gmt')); ?></span><?php
	$current_offset = get_option('gmt_offset');
	if ( get_option('timezone_string') || !empty($current_offset) ) {
		?><span id="local-time"><?php printf(__('Local time is <code>%1$s</code>'), date_i18n($timezone_format)); ?></span><?php
	}
	$next_gc = wp_next_scheduled( 'wp_cache_gc' );
	if ( $next_gc )
		echo "<p>" . sprintf( __( 'Next scheduled garbage collection will be at <strong>%s UTC</strong>', 'wp-super-cache' ), date_i18n( $timezone_format, $next_gc, 'gmt' ) ) . "</p>";


	if ( $wp_cache_preload_on )
		echo "<p>" . __( 'Warning! <strong>PRELOAD MODE</strong> activated. Supercache files will not be deleted regardless of age.' ) . "</p>";

	echo "<script type='text/javascript'>";
	echo "jQuery(function () {
		jQuery('#cache_interval_time').click(function () {
			jQuery('#schedule_interval').attr('checked', true);
		});
		jQuery('#cache_scheduled_time').click(function () {
			jQuery('#schedule_time').attr('checked', true);
		});
		jQuery('#cache_scheduled_select').click(function () {
			jQuery('#schedule_time').attr('checked', true);
		});
		});";
	echo "</script>";
	echo '<form name="wp_edit_max_time" action="#expirytime" method="post">';
	echo '<input name="action" value="expirytime" type="hidden" />';
	echo '<table class="form-table">';
	echo '<tr><td><label for="wp_max_time"><strong>' . __( 'Cache Timeout', 'wp-super-cache' ) . '</strong></label></td>';
	echo "<td><input type='text' id='wp_max_time' size=6 name='wp_max_time' value='" . esc_attr( $cache_max_time ) . "' /> " . __( "seconds", 'wp-super-cache' ) . "</td></tr>\n";
	echo "<tr><td></td><td>" . __( 'How long should cached pages remain fresh? Set to 0 to disable garbage collection. A good starting point is 3600 seconds.', 'wp-super-cache' ) . "</td></tr>\n";
	echo '<tr><td valign="top"><strong>' . __( 'Scheduler', 'wp-super-cache' ) . '</strong></td><td><table cellpadding=0 cellspacing=0><tr><td valign="top"><input type="radio" id="schedule_interval" name="cache_schedule_type" value="interval" ' . checked( 'interval', $cache_schedule_type, false ) . ' /></td><td valign="top"><label for="cache_interval_time">' . __( 'Timer:', 'wp-super-cache' ) . '</label></td>';
	echo "<td><input type='text' id='cache_interval_time' size=6 name='cache_time_interval' value='" . esc_attr( $cache_time_interval ) . "' /> " . __( "seconds", 'wp-super-cache' ) . '<br />' . __( 'Check for stale cached files every <em>interval</em> seconds.', 'wp-super-cache' ) . "</td></tr>";
	echo '<tr><td valign="top"><input type="radio" id="schedule_time" name="cache_schedule_type" value="time" ' . checked( 'time', $cache_schedule_type, false ) . ' /></td><td valign="top"><label for="schedule_time">' . __( 'Clock:', 'wp-super-cache' ) . '</label></td>';
	echo "<td><input type=\"text\" size=5 id='cache_scheduled_time' name='cache_scheduled_time' value=\"" . esc_attr( $cache_scheduled_time ) . "\" /> " . __( "HH:MM", 'wp-super-cache' ) . "<br />" . __( 'Check for stale cached files at this time <strong>(UTC)</strong> or starting at this time every <em>interval</em> below.', 'wp-super-cache' ) . "</td></tr>";
	$schedules = wp_get_schedules();
	echo "<tr><td><br /></td><td><label for='cache_scheduled_select'>" . __( 'Interval:', 'wp-super-cache' ) . "</label></td><td><select id='cache_scheduled_select' name='cache_schedule_interval' size=1>";
	foreach( $schedules as $desc => $details ) {
		echo "<option value='$desc' " . selected( $desc, $cache_schedule_interval, false ) . " /> {$details[ 'display' ]}</option>";
	}
	echo "</select></td></tr>";
	echo '</table></td></tr>';
	echo '<tr><td><label for="cache_gc_email_me"><strong>' . __( 'Notification Emails', 'wp-super-cache' ) . '</strong></label></td>';
	echo "<td><input type='checkbox' id='cache_gc_email_me' name='cache_gc_email_me' " . checked( $cache_gc_email_me, 1, false ) . " /> " . __( 'Email me when the garbage collection runs.', 'wp-super-cache' ) . "</td></tr>\n";
	echo "</table>\n";
	echo "<h4>" . __( 'Garbage Collection', 'wp-super-cache' ) . "</h4>";
	echo "<ol><li>" . __( '<em>Garbage collection</em> is the simple act of throwing out your garbage. For this plugin that would be old or <em>stale</em> cached files that may be out of date. New cached files are described as <em>fresh</em>.', 'wp-super-cache' ) . "</li>\n";
	echo "<li>" . __( 'Cached files are fresh for a limited length of time. You can set that time in the <em>Cache Timeout</em> text box on this page.', 'wp-super-cache' ) . "</li>\n";
	echo "<li>" . __( 'Stale cached files are not removed as soon as they become stale. They have to be removed by the garbage collecter. That is why you have to tell the plugin when the garbage collector should run.', 'wp-super-cache' ) . "</li>\n";
	echo "<li>" . __( 'Use the <em>Timer</em> or <em>Clock</em> schedulers to define when the garbage collector should run.', 'wp-super-cache' ) . "</li>\n";
	echo "<li>" . __( 'The <em>Timer</em> scheduler tells the plugin to run the garbage collector at regular intervals. When one garbage collection is done, the next run is scheduled.', 'wp-super-cache' ) . "</li>\n";
	echo "<li>" . __( 'Or, the <em>Clock</em> scheduler allows the garbage collection to run at specific times. If set to run hourly or twice daily, the garbage collector will be first scheduled for the time you enter here. It will then run again at the indicated interval. If set to run daily, it will run once a day at the time specified.', 'wp-super-cache' ) . "</li>\n";
	echo "</ol>";
	echo "<p>" . __( 'There are no best garbage collection settings but here are a few scenarios. Garbage collection is separate to other actions that clear our cached files like leaving a comment or publishing a post.', 'wp-super-cache' ) . "</p>\n";
	echo "<ol>";
	echo "<li>" . __( 'Sites that want to serve lots of newly generated data should set the <em>Cache Timeout</em> to 60 and use the <em>Timer</em> scheduler set to 90 seconds.', 'wp-super-cache' ) . "</li>\n";
	echo "<li>" . __( 'Sites with widgets and rss feeds in their sidebar should probably use a timeout of 3600 seconds and set the timer to 600 seconds. Stale files will be caught within 10 minutes of going stale.', 'wp-super-cache' ) . "</li>\n";
	echo "<li>" . __( 'Sites with lots of static content, no widgets or rss feeds in their sidebar can use a timeout of 86400 seconds or even more and set the timer to something equally long.', 'wp-super-cache' ) . "</li>\n";
	echo "<li>" . __( 'Sites where an external data source updates at a particular time every day should set the timeout to 86400 seconds and use the Clock scheduler set appropriately.', 'wp-super-cache' ) . "</li>\n";
	echo "</ol>";
	echo "<p>" . __( 'Checking for and deleting expired files is expensive, but it&#8217;s expensive leaving them there too. On a very busy site, you should set the expiry time to <em>600 seconds</em>. Experiment with different values and visit this page to see how many expired files remain at different times during the day. If you are using legacy caching, aim to have less than 500 cached files if possible. You can have many times more cached files when using mod_rewrite or PHP caching.', 'wp-super-cache' ) . "</p>";
	echo "<p>" . __( 'Set the expiry time to 0 seconds to disable garbage collection.', 'wp-super-cache' ) . "</p>";
	echo '<div class="submit"><input class="button-primary" type="submit" ' . SUBMITDISABLED . 'value="' . __( 'Change Expiration', 'wp-super-cache' ) . '" /></div>';
	wp_nonce_field('wp-cache');
	echo "</form>\n";
	?></fieldset><?php
}

function wp_cache_sanitize_value($text, & $array) {
	$text = esc_html(strip_tags($text));
	$array = preg_split("/[\s,]+/", chop($text));
	$text = var_export($array, true);
	$text = preg_replace('/[\s]+/', ' ', $text);
	return $text;
}

// from tehjosh at gamingg dot net http://uk2.php.net/manual/en/function.apache-request-headers.php#73964
// fixed bug in second substr()
if( !function_exists('apache_request_headers') ) {
	function apache_request_headers() {
		$headers = array();
		foreach(array_keys($_SERVER) as $skey) {
			if(substr($skey, 0, 5) == "HTTP_") {
				$headername = str_replace(" ", "-", ucwords(strtolower(str_replace("_", " ", substr($skey, 5)))));
				$headers[$headername] = $_SERVER[$skey];
			}
		}
		return $headers;
	}
}

function wp_cache_update_rejected_ua() {
	global $cache_rejected_user_agent, $wp_cache_config_file, $valid_nonce;

	if ( !function_exists( 'apache_request_headers' ) ) return;

	if ( isset( $_POST[ 'wp_rejected_user_agent' ] ) && $valid_nonce ) {
		$_POST[ 'wp_rejected_user_agent' ] = str_replace( ' ', '___', $_POST[ 'wp_rejected_user_agent' ] );
		$text = str_replace( '___', ' ', wp_cache_sanitize_value( $_POST[ 'wp_rejected_user_agent' ], $cache_rejected_user_agent ) );
		wp_cache_replace_line( '^ *\$cache_rejected_user_agent', "\$cache_rejected_user_agent = $text;", $wp_cache_config_file );
		foreach( $cache_rejected_user_agent as $k => $ua ) {
			$cache_rejected_user_agent[ $k ] = str_replace( '___', ' ', $ua );
		}
		reset( $cache_rejected_user_agent );
	}
}

function wp_cache_edit_rejected_ua() {
	global $cache_rejected_user_agent, $wp_cache_config_file, $valid_nonce;

	if ( !function_exists( 'apache_request_headers' ) ) return;

	wp_cache_update_rejected_ua();

	echo '<a name="useragents"></a><fieldset class="options"><h3>' . __( 'Rejected User Agents', 'wp-super-cache' ) . '</h3>';
	echo "<p>" . __( 'Strings in the HTTP &#8217;User Agent&#8217; header that prevent WP-Cache from caching bot, spiders, and crawlers&#8217; requests. Note that super cached files are still sent to these agents if they already exists.', 'wp-super-cache' ) . "</p>\n";
	echo '<form name="wp_edit_rejected_user_agent" action="#useragents" method="post">';
	echo '<textarea name="wp_rejected_user_agent" cols="40" rows="4" style="width: 50%; font-size: 12px;" class="code">';
	foreach( $cache_rejected_user_agent as $ua ) {
		echo esc_html( $ua ) . "\n";
	}
	echo '</textarea> ';
	echo '<div class="submit"><input class="button-primary" type="submit" ' . SUBMITDISABLED . 'value="' . __( 'Save UA Strings', 'wp-super-cache' ) . '" /></div>';
	wp_nonce_field('wp-cache');
	echo '</form>';
	echo "</fieldset>\n";
}

function wp_cache_update_rejected_pages() {
	global $wp_cache_config_file, $valid_nonce, $wp_cache_pages;

	if ( isset( $_POST[ 'wp_edit_rejected_pages' ] ) && $valid_nonce ) {
		$pages = array( 'single', 'pages', 'archives', 'tag', 'frontpage', 'home', 'category', 'feed', 'author', 'search' );
		foreach( $pages as $page ) {
			if ( isset( $_POST[ 'wp_cache_pages' ][ $page ] ) ) {
				$value = 1;
			} else {
				$value = 0;
			}
			wp_cache_replace_line('^ *\$wp_cache_pages\[ "' . $page . '" \]', "\$wp_cache_pages[ \"{$page}\" ] = $value;", $wp_cache_config_file);
			$wp_cache_pages[ $page ] = $value;
		}
	}
}

function wp_cache_edit_rejected_pages() {
	global $wp_cache_config_file, $valid_nonce, $wp_cache_pages;

	wp_cache_update_rejected_pages();

	echo '<a name="rejectpages"></a>';
	echo '<p>' . __( 'Do not cache the following page types. See the <a href="http://codex.wordpress.org/Conditional_Tags">Conditional Tags</a> documentation for a complete discussion on each type.', 'wp-super-cache' ) . '</p>';
	echo '<form name="wp_edit_rejected_pages" action="#rejectpages" method="post">';
	echo '<input type="hidden" name="wp_edit_rejected_pages" value="1" />';
	echo '<label><input type="checkbox" value="1" name="wp_cache_pages[single]" ' . checked( 1, $wp_cache_pages[ 'single' ], false ) . ' /> ' . __( 'Single Posts', 'wp-super-cache' ) . ' (is_single)</label><br />';
	echo '<label><input type="checkbox" value="1" name="wp_cache_pages[pages]" ' . checked( 1, $wp_cache_pages[ 'pages' ], false ) . ' /> ' . __( 'Pages', 'wp-super-cache' ) . ' (is_page)</label><br />';
	echo '<label><input type="checkbox" value="1" name="wp_cache_pages[frontpage]" ' . checked( 1, $wp_cache_pages[ 'frontpage' ], false ) . ' /> ' . __( 'Front Page', 'wp-super-cache' ) . ' (is_front_page)</label><br />';
	echo '&nbsp;&nbsp;<label><input type="checkbox" value="1" name="wp_cache_pages[home]" ' . checked( 1, $wp_cache_pages[ 'home' ], false ) . ' /> ' . __( 'Home', 'wp-super-cache' ) . ' (is_home)</label><br />';
	echo '<label><input type="checkbox" value="1" name="wp_cache_pages[archives]" ' . checked( 1, $wp_cache_pages[ 'archives' ], false ) . ' /> ' . __( 'Archives', 'wp-super-cache' ) . ' (is_archive)</label><br />';
	echo '&nbsp;&nbsp;<label><input type="checkbox" value="1" name="wp_cache_pages[tag]" ' . checked( 1, $wp_cache_pages[ 'tag' ], false ) . ' /> ' . __( 'Tags', 'wp-super-cache' ) . ' (is_tag)</label><br />';
	echo '&nbsp;&nbsp;<label><input type="checkbox" value="1" name="wp_cache_pages[category]" ' . checked( 1, $wp_cache_pages[ 'category' ], false ) . ' /> ' . __( 'Category', 'wp-super-cache' ) . ' (is_category)</label><br />';
	echo '<label><input type="checkbox" value="1" name="wp_cache_pages[feed]" ' . checked( 1, $wp_cache_pages[ 'feed' ], false ) . ' /> ' . __( 'Feeds', 'wp-super-cache' ) . ' (is_feed)</label><br />';
	echo '<label><input type="checkbox" value="1" name="wp_cache_pages[search]" ' . checked( 1, $wp_cache_pages[ 'search' ], false ) . ' /> ' . __( 'Search Pages', 'wp-super-cache' ) . ' (is_search)</label><br />';
	echo '<label><input type="checkbox" value="1" name="wp_cache_pages[author]" ' . checked( 1, $wp_cache_pages[ 'author' ], false ) . ' /> ' . __( 'Author Pages', 'wp-super-cache' ) . ' (is_author)</label><br />';

	echo '<div class="submit"><input class="button-primary" type="submit" ' . SUBMITDISABLED . 'value="' . __( 'Save' ) . '" /></div>';
	wp_nonce_field('wp-cache');
	echo "</form>\n";

}

function wp_cache_update_rejected_strings() {
	global $cache_rejected_uri, $wp_cache_config_file, $valid_nonce;

	if ( isset($_REQUEST['wp_rejected_uri']) && $valid_nonce ) {
		$text = wp_cache_sanitize_value( str_replace( '\\\\', '\\', $_REQUEST['wp_rejected_uri'] ), $cache_rejected_uri );
		wp_cache_replace_line('^ *\$cache_rejected_uri', "\$cache_rejected_uri = $text;", $wp_cache_config_file);
	}

}

function wp_cache_edit_rejected() {
	global $cache_rejected_uri, $wp_cache_config_file, $valid_nonce;

	wp_cache_update_rejected_strings();

	echo '<a name="rejecturi"></a>';
	echo '<form name="wp_edit_rejected" action="#rejecturi" method="post">';
	echo "<p>" . __( 'Add here strings (not a filename) that forces a page not to be cached. For example, if your URLs include year and you dont want to cache last year posts, it&#8217;s enough to specify the year, i.e. &#8217;/2004/&#8217;. WP-Cache will search if that string is part of the URI and if so, it will not cache that page.', 'wp-super-cache' ) . "</p>\n";
	echo '<textarea name="wp_rejected_uri" cols="40" rows="4" style="width: 50%; font-size: 12px;" class="code">';
	foreach ($cache_rejected_uri as $file) {
		echo esc_html( $file ) . "\n";
	}
	echo '</textarea> ';
	echo '<div class="submit"><input class="button-primary" type="submit" ' . SUBMITDISABLED . 'value="' . __( 'Save Strings', 'wp-super-cache' ) . '" /></div>';
	wp_nonce_field('wp-cache');
	echo "</form>\n";
}

function wp_cache_update_accepted_strings() {
	global $cache_acceptable_files, $wp_cache_config_file, $valid_nonce;

	if ( isset( $_REQUEST[ 'wp_accepted_files' ] ) && $valid_nonce ) {
		$text = wp_cache_sanitize_value( $_REQUEST[ 'wp_accepted_files' ], $cache_acceptable_files );
		wp_cache_replace_line( '^ *\$cache_acceptable_files', "\$cache_acceptable_files = $text;", $wp_cache_config_file );
	}
}

function wp_cache_edit_accepted() {
	global $cache_acceptable_files, $wp_cache_config_file, $valid_nonce;

	wp_cache_update_accepted_strings();

	echo '<a name="cancache"></a>';
	echo '<div style="clear:both"></div><form name="wp_edit_accepted" action="#cancache" method="post">';
	echo "<p>" . __( 'Add here those filenames that can be cached, even if they match one of the rejected substring specified above.', 'wp-super-cache' ) . "</p>\n";
	echo '<textarea name="wp_accepted_files" cols="40" rows="8" style="width: 50%; font-size: 12px;" class="code">';
	foreach ($cache_acceptable_files as $file) {
		echo esc_html($file) . "\n";
	}
	echo '</textarea> ';
	echo '<div class="submit"><input class="button-primary" type="submit" ' . SUBMITDISABLED . 'value="' . __( 'Save Files', 'wp-super-cache' ) . '" /></div>';
	wp_nonce_field('wp-cache');
	echo "</form>\n";
}

function wp_cache_debug_settings() {
	global $wp_super_cache_debug, $wp_cache_debug_log, $wp_cache_debug_ip, $cache_path, $valid_nonce, $wp_cache_config_file, $wp_super_cache_comments;
	global $wp_super_cache_front_page_check, $wp_super_cache_front_page_clear, $wp_super_cache_front_page_text, $wp_super_cache_front_page_notification, $wp_super_cache_advanced_debug;
	global $wp_cache_debug_username, $wp_cache_debug_password;

	if ( false == isset( $wp_super_cache_comments ) )
		$wp_super_cache_comments = 1;
	if ( isset( $_POST[ 'wp_cache_debug' ] ) && $valid_nonce ) {
		if ( !isset( $_POST[ 'wp_super_cache_debug' ] ) )
			$_POST[ 'wp_super_cache_debug' ] = 0;
		$wp_super_cache_debug = intval( $_POST[ 'wp_super_cache_debug' ] );
		wp_cache_replace_line('^ *\$wp_super_cache_debug', "\$wp_super_cache_debug = '$wp_super_cache_debug';", $wp_cache_config_file);
		if ( $wp_super_cache_debug && ( ( isset( $wp_cache_debug_log ) && $wp_cache_debug_log == '' ) || !isset( $wp_cache_debug_log ) ) ) {
			$wp_cache_debug_log = md5( time() + mt_rand() ) . ".php";
			$wp_cache_debug_username = md5( time() + mt_rand() );
			$wp_cache_debug_password = md5( time() + mt_rand() );
			$fp = fopen( $cache_path . $wp_cache_debug_log, 'w' );
			if ( $fp ) {
				fwrite( $fp, '<' . "?php\n" );
				$msg = '
				if ( !isset( $_SERVER[ "PHP_AUTH_USER" ] ) || ( $_SERVER[ "PHP_AUTH_USER" ] != "' . $wp_cache_debug_username . '" && $_SERVER[ "PHP_AUTH_PW" ] != "' . $wp_cache_debug_password . '" ) ) {
					header( "WWW-Authenticate: Basic realm=\"WP-Super-Cache Debug Log\"" );
					header("HTTP/1.0 401 Unauthorized");
					echo "You must login to view the debug log";
					exit;
				}';
				fwrite( $fp, $msg );
				fwrite( $fp, '?' . "><pre>" );
				fclose( $fp );
			}
		} elseif ( !$wp_super_cache_debug ) {
			$wp_cache_debug_log = "";
			$wp_cache_debug_username = '';
			$wp_cache_debug_password = '';
		}
		wp_cache_replace_line('^ *\$wp_cache_debug_username', "\$wp_cache_debug_username = '$wp_cache_debug_username';", $wp_cache_config_file);
		wp_cache_replace_line('^ *\$wp_cache_debug_password', "\$wp_cache_debug_password = '$wp_cache_debug_password';", $wp_cache_config_file);
		wp_cache_replace_line('^ *\$wp_cache_debug_log', "\$wp_cache_debug_log = '$wp_cache_debug_log';", $wp_cache_config_file);
		$wp_super_cache_comments = isset( $_POST[ 'wp_super_cache_comments' ] ) ? 1 : 0;
		wp_cache_replace_line('^ *\$wp_super_cache_comments', "\$wp_super_cache_comments = '$wp_super_cache_comments';", $wp_cache_config_file);
		$wp_cache_debug_ip = esc_html( $_POST[ 'wp_cache_debug_ip' ] );
		wp_cache_replace_line('^ *\$wp_cache_debug_ip', "\$wp_cache_debug_ip = '$wp_cache_debug_ip';", $wp_cache_config_file);
		$wp_super_cache_front_page_check = isset( $_POST[ 'wp_super_cache_front_page_check' ] ) ? 1 : 0;
		wp_cache_replace_line('^ *\$wp_super_cache_front_page_check', "\$wp_super_cache_front_page_check = '$wp_super_cache_front_page_check';", $wp_cache_config_file);
		$wp_super_cache_front_page_clear = isset( $_POST[ 'wp_super_cache_front_page_clear' ] ) ? 1 : 0;
		wp_cache_replace_line('^ *\$wp_super_cache_front_page_clear', "\$wp_super_cache_front_page_clear = '$wp_super_cache_front_page_clear';", $wp_cache_config_file);
		$wp_super_cache_front_page_text = esc_html( $_POST[ 'wp_super_cache_front_page_text' ] );
		wp_cache_replace_line('^ *\$wp_super_cache_front_page_text', "\$wp_super_cache_front_page_text = '$wp_super_cache_front_page_text';", $wp_cache_config_file);
		$wp_super_cache_front_page_notification = isset( $_POST[ 'wp_super_cache_front_page_notification' ] ) ? 1 : 0;
		wp_cache_replace_line('^ *\$wp_super_cache_front_page_notification', "\$wp_super_cache_front_page_notification = '$wp_super_cache_front_page_notification';", $wp_cache_config_file);
		if ( $wp_super_cache_front_page_check == 1 && !wp_next_scheduled( 'wp_cache_check_site_hook' ) ) {
			wp_schedule_single_event( time() + 360 , 'wp_cache_check_site_hook' );
			wp_cache_debug( 'scheduled wp_cache_check_site_hook for 360 seconds time.', 2 );
		}
	}

	echo '<a name="debug"></a>';
	echo '<fieldset class="options">';
	if ( isset( $wp_cache_debug_log ) && $wp_cache_debug_log != '' ) {
		echo "<p>" . sprintf( __( 'Currently logging to: %s', 'wp-super-cache' ), "<a href='" . site_url( str_replace( ABSPATH, '', "{$cache_path}{$wp_cache_debug_log}" ) ) . "'>$cache_path{$wp_cache_debug_log}</a>" ) . "</p>";
		if ( isset( $wp_cache_debug_username ) && $wp_cache_debug_username != '' ) {
			echo "<p>" . sprintf( __( 'Username: %s', 'wp-super-cache' ), $wp_cache_debug_username ) . "<br />";
			echo sprintf( __( 'Password: %s', 'wp-super-cache' ), $wp_cache_debug_password ) . "</p>";
		}
	}


	echo '<p>' . __( 'Fix problems with the plugin by debugging it here. It can log them to a file in your cache directory.', 'wp-super-cache' ) . '</p>';
	echo '<div style="clear:both"></div><form name="wp_cache_debug" action="" method="post">';
	echo "<input type='hidden' name='wp_cache_debug' value='1' /><br />";
	echo "<table class='form-table'>";
	echo "<tr><td>" . __( 'Debugging', 'wp-super-cache' ) . "</td><td><input type='checkbox' name='wp_super_cache_debug' value='1' " . checked( 1, $wp_super_cache_debug, false ) . " /> " . __( 'enabled', 'wp-super-cache' ) . "</td></tr>";
	echo "<tr><td>" . __( 'IP Address', 'wp-super-cache' ) . "</td><td> <input type='text' size='20' name='wp_cache_debug_ip' value='{$wp_cache_debug_ip}' /> " . sprintf( __( '(only log requests from this IP address. Your IP is %s)', 'wp-super-cache' ), $_SERVER[ 'REMOTE_ADDR' ] ) . "</td></tr>";
	echo "<tr><td valign='top'>" . __( 'Cache Status Messages', 'wp-super-cache' ) . "</td><td><input type='checkbox' name='wp_super_cache_comments' value='1' " . checked( 1, $wp_super_cache_comments, false ) . " /> " . __( 'enabled', 'wp-super-cache' ) . "<br />";
	echo  __( 'Display comments at the end of every page like this:', 'wp-super-cache' ) . "<br />";
	echo "<pre>&lt;!-- Dynamic page generated in 0.450 seconds. -->
&lt;!-- Cached page generated by WP-Super-Cache on " . date( "Y-m-d H:i:s", time() ) . " -->
&lt;!-- super cache --></pre></td></tr>";
	echo "</table>\n";
	if ( isset( $wp_super_cache_advanced_debug ) ) {
	echo "<h4>" . __( 'Advanced', 'wp-super-cache' ) . "</h4><p>" . __( 'In very rare cases two problems may arise on some blogs:<ol><li> The front page may start downloading as a zip file.</li><li> The wrong page is occasionally cached as the front page if your blog uses a static front page and the permalink structure is <em>/%category%/%postname%/</em>.</li></ol>', 'wp-super-cache' ) . '</p>';
	echo "<p>" . __( 'I&#8217;m 99% certain that they aren&#8217;t bugs in WP Super Cache and they only happen in very rare cases but you can run a simple check once every 5 minutes to verify that your site is ok if you&#8217;re worried. You will be emailed if there is a problem.', 'wp-super-cache' ) . "</p>";
	echo "<table class='form-table'>";
	echo "<tr><td valign='top' colspan='2'><input type='checkbox' name='wp_super_cache_front_page_check' value='1' " . checked( 1, $wp_super_cache_front_page_check, false ) . " /> " . __( 'Check front page every 5 minutes.', 'wp-super-cache' ) . "</td></tr>";
	echo "<tr><td valign='top'>" . __( 'Front page text', 'wp-super-cache' ) . "</td><td> <input type='text' size='30' name='wp_super_cache_front_page_text' value='{$wp_super_cache_front_page_text}' /> (" . __( 'Text to search for on your front page. If this text is missing, the cache will be cleared. Leave blank to disable.', 'wp-super-cache' ) . ")</td></tr>";
	echo "<tr><td valign='top' colspan='2'><input type='checkbox' name='wp_super_cache_front_page_clear' value='1' " . checked( 1, $wp_super_cache_front_page_clear, false ) . " /> " . __( 'Clear cache on error.', 'wp-super-cache' ) . "</td></tr>";
	echo "<tr><td valign='top' colspan='2'><input type='checkbox' name='wp_super_cache_front_page_notification' value='1' " . checked( 1, $wp_super_cache_front_page_notification, false ) . " /> " . __( 'Email the blog admin when checks are made. (useful for testing)', 'wp-super-cache' ) . "</td></tr>";

	echo "</table>\n";
	}
	echo '<div class="submit"><input class="button-primary" type="submit" ' . SUBMITDISABLED . 'value="' . __( 'Save', 'wp-super-cache' ) . '" /></div>';
	wp_nonce_field('wp-cache');
	echo "</form>\n";
	echo '</fieldset>';
}

function wp_cache_enable() {
	global $wp_cache_config_file, $cache_enabled, $supercachedir;

	if(get_option('gzipcompression')) {
		echo "<strong>" . __( 'Error: GZIP compression is enabled. Disable it if you want to enable wp-cache.', 'wp-super-cache' ) . "</strong>";
		return false;
	}
	if( wp_cache_replace_line('^ *\$cache_enabled', '$cache_enabled = true;', $wp_cache_config_file) ) {
		$cache_enabled = true;
	}
	wp_super_cache_enable();
}

function wp_cache_disable() {
	global $wp_cache_config_file, $cache_enabled;

	wp_clear_scheduled_hook( 'wp_cache_check_site_hook' );
	wp_clear_scheduled_hook( 'wp_cache_gc' );
	wp_clear_scheduled_hook( 'wp_cache_gc_watcher' );
	if (wp_cache_replace_line('^ *\$cache_enabled', '$cache_enabled = false;', $wp_cache_config_file)) {
		$cache_enabled = false;
	}
}
function wp_super_cache_enable() {
	global $supercachedir, $wp_cache_config_file, $super_cache_enabled;

	if( is_dir( $supercachedir . ".disabled" ) )
		if( is_dir( $supercachedir ) ) {
			prune_super_cache( $supercachedir . ".disabled", true );
			@unlink( $supercachedir . ".disabled" );
		} else {
			@rename( $supercachedir . ".disabled", $supercachedir );
		}
	wp_cache_replace_line('^ *\$super_cache_enabled', '$super_cache_enabled = true;', $wp_cache_config_file);
	$super_cache_enabled = true;
}

function wp_super_cache_disable() {
	global $cache_path, $supercachedir, $wp_cache_config_file, $super_cache_enabled;

	wp_cache_replace_line('^ *\$super_cache_enabled', '$super_cache_enabled = false;', $wp_cache_config_file);
	if( is_dir( $supercachedir ) )
		@rename( $supercachedir, $supercachedir . ".disabled" );
	$super_cache_enabled = false;
	sleep( 1 ); // allow existing processes to write to the supercachedir and then delete it
	if (function_exists ('prune_super_cache') && is_dir( $supercachedir ) ) {
		prune_super_cache( $cache_path, true );
	}
}

function wp_cache_is_enabled() {
	global $wp_cache_config_file;

	if(get_option('gzipcompression')) {
		echo "<strong>" . __( 'Warning', 'wp-super-cache' ) . "</strong>: " . __( "GZIP compression is enabled in WordPress, wp-cache will be bypassed until you disable gzip compression.", 'wp-super-cache' );
		return false;
	}
	$lines = file($wp_cache_config_file);
	foreach($lines as $line) {
	 	if (preg_match('/^ *\$cache_enabled *= *true *;/', $line))
			return true;
	}
	return false;
}

function wp_cache_setting( $field, $value ) {
	global $wp_cache_config_file;
	global ${$field};
	$$field = $value;
	if ( is_numeric( $value ) ) {
		wp_cache_replace_line( '^ *\$' . $field, "\$$field = $value;", $wp_cache_config_file );
	} else {
		wp_cache_replace_line( '^ *\$' . $field, "\$$field = '$value';", $wp_cache_config_file );
	}
}

function wp_cache_replace_line($old, $new, $my_file) {
	if ( @is_file( $my_file ) == false ) {
		return false;
	}
	if (!is_writeable_ACLSafe($my_file)) {
		echo "Error: file $my_file is not writable.\n";
		return false;
	}

	$found = false;
	$lines = file($my_file);
	foreach( (array)$lines as $line ) {
	 	if ( preg_match("/$old/", $line)) {
			$found = true;
			break;
		}
	}
	if ($found) {
		$fd = fopen($my_file, 'w');
		foreach( (array)$lines as $line ) {
			if ( !preg_match("/$old/", $line))
				fputs($fd, $line);
			else {
				fputs($fd, "$new //Added by WP-Cache Manager\n");
			}
		}
		fclose($fd);
		return true;
	}
	$fd = fopen($my_file, 'w');
	$done = false;
	foreach( (array)$lines as $line ) {
		if ( $done || !preg_match('/^(if\ \(\ \!\ )?define|\$|\?>/', $line) ) {
			fputs($fd, $line);
		} else {
			fputs($fd, "$new //Added by WP-Cache Manager\n");
			fputs($fd, $line);
			$done = true;
		}
	}
	fclose($fd);
	return true;
}

function wp_cache_remove_index() {
	global $cache_path;
	@unlink( $cache_path . "index.html" );
	@unlink( $cache_path . "supercache/index.html" );
	@unlink( $cache_path . "blogs/index.html" );
	if ( is_dir( $cache_path . "blogs" ) ) {
		$dir = new DirectoryIterator( $cache_path . "blogs" );
		foreach( $dir as $fileinfo ) {
			if ( $fileinfo->isDot() ) {
				continue;
			}
			if ( $fileinfo->isDir() ) {
				$directory = $cache_path . "blogs/" . $fileinfo->getFilename();
				if ( is_file( $directory . "/index.html" ) ) {
					unlink( $directory . "/index.html" );
				}
				if ( is_dir( $directory . "/meta" ) ) {
					if ( is_file( $directory . "/meta/index.html" ) ) {
						unlink( $directory . "/index.html" );
					}
				}
			}
		}
	}
}

function wp_cache_index_notice() {
	global $current_user, $wp_version, $wp_cache_not_logged_in, $cache_path;

	if ( false == wpsupercache_site_admin() )
		return false;
	if ( false == get_site_option( 'wp_super_cache_index_detected' ) )
		return false;

	if ( strlen( $cache_path ) < strlen( ABSPATH )
		|| ABSPATH != substr( $cache_path, 0, strlen( ABSPATH ) ) )
		return false; // cache stored outside web root

	if ( get_site_option( 'wp_super_cache_index_detected' ) == 2 ) {
		update_site_option( 'wp_super_cache_index_detected', 3 );
		echo "<div class='error' style='padding: 10px 10px 50px 10px'>";
		echo "<h1>" . __( 'WP Super Cache Warning!', 'wp-super-cache' ) . '</h1>';
		echo '<p>' . __( 'All users of this site have been logged out to refresh their login cookies.', 'wp-super-cache' ) . '</p>';
		echo '</div>';
		return false;
	} elseif ( get_site_option( 'wp_super_cache_index_detected' ) != 3 ) {
		echo "<div id='wpsc-index-warning' class='error notice' style='padding: 10px 10px 50px 10px'>";
		echo "<h1>" . __( 'WP Super Cache Warning!', 'wp-super-cache' ) . '</h1>';
		echo '<p>' . __( 'Your server is configured to show files and directories, which may expose sensitive data such as login cookies to attackers in the cache directories. That has been fixed by adding a file named index.html to each directory. If you use PHP or legacy caching, consider moving the location of the cache directory on the Advanced Settings page.', 'wp-super-cache' ) . '</p>';
		echo "<p><strong>";
		_e( 'If you just installed WP Super Cache for the first time, you can dismiss this message. Otherwise, you should probably refresh the login cookies of all logged in WordPress users here by clicking the logout link below.', 'wp-super-cache' );
		echo "</strong></p>";
		if ( -1 == version_compare( $wp_version, '4.0' ) ) {
			echo '<p>' . __( 'Your site is using a very old version of WordPress. When you update to the latest version everyone will be logged out and cookie information updated.', 'wp-super-cache' ) . '</p>';
		} else {
			echo '<p>' . __( 'The logout link will log out all WordPress users on this site except you. Your authentication cookie will be updated, but you will not be logged out.', 'wp-super-cache' ) . '</p>';
		}
		echo "<a id='wpsc-dismiss' href='#'>" . __( 'Dismiss', 'wp-super-cache' ) . "</a>";
		if ( 1 == version_compare( $wp_version, '4.0' ) ) {
			echo "	| <a href='" . wp_nonce_url( admin_url( '?action=wpsclogout' ), 'wpsc_logout' ) . "'>" . __( 'Logout', 'wp-super-cache' ) . "</a>";
		}
		echo "</div>";
?>
		<script  type='text/javascript'>
		<!--
			jQuery(document).ready(function(){
				jQuery('#wpsc-dismiss').click(function() {
						jQuery.ajax({
							type: "post",url: "admin-ajax.php",data: { action: 'wpsc-index-dismiss', _ajax_nonce: '<?php echo wp_create_nonce( 'wpsc-index-dismiss' ); ?>' },
							beforeSend: function() {jQuery("#wpsc-index-warning").fadeOut('slow');},
						});
				})
			})
		//-->
		</script>
<?php
	}
}
add_action( 'admin_notices', 'wp_cache_index_notice' );

function wpsc_dismiss_indexhtml_warning() {
		check_ajax_referer( "wpsc-index-dismiss" );
		update_site_option( 'wp_super_cache_index_detected', 3 );
		die();
}
add_action( 'wp_ajax_wpsc-index-dismiss', 'wpsc_dismiss_indexhtml_warning' );

function wp_cache_logout_all() {
	global $current_user;
	if ( isset( $_GET[ 'action' ] ) && $_GET[ 'action' ] == 'wpsclogout' && wp_verify_nonce( $_GET[ '_wpnonce' ], 'wpsc_logout' ) ) {
		$user_id = $current_user->ID;
		WP_Session_Tokens::destroy_all_for_all_users();
		wp_set_auth_cookie( $user_id, false, is_ssl() );
		update_site_option( 'wp_super_cache_index_detected', 2 );
		wp_redirect( admin_url() );
	}
}
if ( isset( $_GET[ 'action' ] ) && $_GET[ 'action' ] == 'wpsclogout' )
   add_action( 'admin_init', 'wp_cache_logout_all' );

function wp_cache_add_index_protection() {
	global $cache_path, $blog_cache_dir, $blogcacheid;

	if ( is_dir( $cache_path ) && false == is_file( "$cache_path/index.html" ) ) {
		$page = wp_remote_get( home_url( "/wp-content/cache/" ) );
		if ( false == is_wp_error( $page ) ) {
			if ( false == get_site_option( 'wp_super_cache_index_detected' )
				&& $page[ 'response' ][ 'code' ] == 200
				&& stripos( $page[ 'body' ], 'index of' ) ) {
				add_site_option( 'wp_super_cache_index_detected', 1 ); // only show this once
			}
		}
		insert_with_markers( $cache_path . '.htaccess', "INDEX", array( 'Options -Indexes' ) );
	}

	$directories = array( $cache_path, $cache_path . '/supercache/', $cache_path . '/blogs/', $blog_cache_dir, $blog_cache_dir . "/meta" );
	foreach( $directories as $dir ) {
		if ( false == is_dir( $dir ) )
			@mkdir( $dir );
		if ( is_dir( $dir ) && false == is_file( "$dir/index.html" ) ) {
			$fp = @fopen( "$dir/index.html", 'w' );
			if ( $fp )
				fclose( $fp );
		}
	}
}

function wp_cache_add_site_cache_index() {
	global $cache_path;

	wp_cache_add_index_protection(); // root and supercache

	if ( is_dir( $cache_path . "blogs" ) ) {
		$dir = new DirectoryIterator( $cache_path . "blogs" );
		foreach( $dir as $fileinfo ) {
			if ( $fileinfo->isDot() ) {
				continue;
			}
			if ( $fileinfo->isDir() ) {
				$directory = $cache_path . "blogs/" . $fileinfo->getFilename();
				if ( false == is_file( $directory . "/index.html" ) ) {
					$fp = @fopen( $directory . "/index.html", 'w' );
					if ( $fp )
						fclose( $fp );
				}
				if ( is_dir( $directory . "/meta" ) ) {
					if ( false == is_file( $directory . "/meta/index.html" ) ) {
						$fp = @fopen( $directory . "/meta/index.html", 'w' );
						if ( $fp )
							fclose( $fp );
					}
				}
			}
		}
	}
}

function wp_cache_verify_cache_dir() {
	global $cache_path, $blog_cache_dir, $blogcacheid;

	$dir = dirname($cache_path);
	if ( !file_exists($cache_path) ) {
		if ( !is_writeable_ACLSafe( $dir ) || !($dir = mkdir( $cache_path ) ) ) {
				echo "<strong>" . __( 'Error', 'wp-super-cache' ) . ":</strong> " . sprintf( __( 'Your cache directory (<strong>%1$s</strong>) did not exist and couldn&#8217;t be created by the web server. Check %1$s permissions.', 'wp-super-cache' ), $dir );
				return false;
		}
	}
	if ( !is_writeable_ACLSafe($cache_path)) {
		echo "<strong>" . __( 'Error', 'wp-super-cache' ) . ":</strong> " . sprintf( __( 'Your cache directory (<strong>%1$s</strong>) or <strong>%2$s</strong> need to be writable for this plugin to work. Double-check it.', 'wp-super-cache' ), $cache_path, $dir );
		return false;
	}

	if ( '/' != substr($cache_path, -1)) {
		$cache_path .= '/';
	}

	if( false == is_dir( $blog_cache_dir ) ) {
		@mkdir( $cache_path . "blogs" );
		if( $blog_cache_dir != $cache_path . "blogs/" )
			@mkdir( $blog_cache_dir );
	}

	if( false == is_dir( $blog_cache_dir . 'meta' ) )
		@mkdir( $blog_cache_dir . 'meta' );

	wp_cache_add_index_protection();
	return true;
}

function wp_cache_verify_config_file() {
	global $wp_cache_config_file, $wp_cache_config_file_sample, $sem_id, $cache_path;
	global $WPSC_HTTP_HOST;

	$new = false;
	$dir = dirname($wp_cache_config_file);

	if ( file_exists($wp_cache_config_file) ) {
		$lines = join( ' ', file( $wp_cache_config_file ) );
		if( strpos( $lines, 'WPCACHEHOME' ) === false ) {
			if( is_writeable_ACLSafe( $wp_cache_config_file ) ) {
				@unlink( $wp_cache_config_file );
			} else {
				echo "<strong>" . __( 'Error', 'wp-super-cache' ) . ":</strong> " . sprintf( __( 'Your WP-Cache config file (<strong>%s</strong>) is out of date and not writable by the Web server. Please delete it and refresh this page.', 'wp-super-cache' ), $wp_cache_config_file );
				return false;
			}
		}
	} elseif( !is_writeable_ACLSafe($dir)) {
		echo "<strong>" . __( 'Error', 'wp-super-cache' ) . ":</strong> " . sprintf( __( 'Configuration file missing and %1$s  directory (<strong>%2$s</strong>) is not writable by the web server. Check its permissions.', 'wp-super-cache' ), WP_CONTENT_DIR, $dir );
		return false;
	}

	if ( !file_exists($wp_cache_config_file) ) {
		if ( !file_exists($wp_cache_config_file_sample) ) {
			echo "<strong>" . __( 'Error', 'wp-super-cache' ) . ":</strong> " . sprintf( __( 'Sample WP-Cache config file (<strong>%s</strong>) does not exist. Verify your installation.', 'wp-super-cache' ), $wp_cache_config_file_sample );
			return false;
		}
		copy($wp_cache_config_file_sample, $wp_cache_config_file);
		$dir = str_replace( str_replace( '\\', '/', WP_CONTENT_DIR ), '', str_replace( '\\', '/', dirname(__FILE__) ) );
		if( is_file( dirname(__FILE__) . '/wp-cache-config-sample.php' ) ) {
			wp_cache_replace_line('define\(\ \'WPCACHEHOME', "\tdefine( 'WPCACHEHOME', WP_CONTENT_DIR . \"{$dir}/\" );", $wp_cache_config_file);
		} elseif( is_file( dirname(__FILE__) . '/wp-super-cache/wp-cache-config-sample.php' ) ) {
			wp_cache_replace_line('define\(\ \'WPCACHEHOME', "\tdefine( 'WPCACHEHOME', WP_CONTENT_DIR . \"{$dir}/wp-super-cache/\" );", $wp_cache_config_file);
		}
		$new = true;
	}
	if( $sem_id == 5419 && $cache_path != '' ) {
		$sem_id = crc32( $WPSC_HTTP_HOST . $cache_path ) & 0x7fffffff;
		wp_cache_replace_line('sem_id', '$sem_id = ' . $sem_id . ';', $wp_cache_config_file);
	}
	if ( $new ) {
		require($wp_cache_config_file);
	}
	return true;
}

function wp_cache_create_advanced_cache() {
	global $wp_cache_link, $wp_cache_file;
	if ( file_exists( ABSPATH . 'wp-config.php') ) {
		$global_config_file = ABSPATH . 'wp-config.php';
	} else {
		$global_config_file = dirname(ABSPATH) . '/wp-config.php';
	}

	$line = 'define( \'WPCACHEHOME\', \'' . dirname( __FILE__ ) . '/\' );';
	if ( !is_writeable_ACLSafe($global_config_file) || !wp_cache_replace_line('define *\( *\'WPCACHEHOME\'', $line, $global_config_file ) ) {
			echo '<div id="message" class="updated fade"><h3>' . __( 'Warning', 'wp-super-cache' ) . "! <em>" . sprintf( __( 'Could not update %s!</em> WPCACHEHOME must be set in config file.', 'wp-super-cache' ), $global_config_file ) . "</h3>";
			return false;
	}
	$ret = true;

	$file = file_get_contents( $wp_cache_file );
	$fp = @fopen( $wp_cache_link, 'w' );
	if( $fp ) {
		fputs( $fp, $file );
		fclose( $fp );
	} else {
		$ret = false;
	}
	return $ret;
}

function wp_cache_check_link() {
	global $wp_cache_link, $wp_cache_file;

 	$ret = true;
	if( file_exists($wp_cache_link) ) {
		$file = file_get_contents( $wp_cache_link );
		if( strpos( $file, "WP SUPER CACHE 0.8.9.1" ) || strpos( $file, "WP SUPER CACHE 1.2" ) ) {
			return true;
		} else {
			if( !@unlink($wp_cache_link) ) {
				$ret = false;
			} else {
				$ret = wp_cache_create_advanced_cache();
			}
		}
	} else {
		$ret = wp_cache_create_advanced_cache();
	}

	if( false == $ret ) {
		echo '<div id="message" class="updated fade"><h3>' . __( 'Warning', 'wp-super-cache' ) . "! <em>" . sprintf( __( '%s/advanced-cache.php</em> does not exist or cannot be updated.', 'wp-super-cache' ), WP_CONTENT_DIR ) . "</h3>";
		echo "<p><ul><li>" . __( '1. If it already exists, please delete the file first.', 'wp-super-cache' ) . "</li>";
		echo "<li>" . sprintf( __( '2. Make %1$s writable using the chmod command through your ftp or server software. (<em>chmod 777 %1$s</em>) and refresh this page. This is only a temporary measure and you&#8217;ll have to make it read only afterwards again. (Change 777 to 755 in the previous command)', 'wp-super-cache' ), WP_CONTENT_DIR ) . "</li>";
		echo "<li>" . sprintf( __( '3. Refresh this page to update <em>%s/advanced-cache.php</em>', 'wp-super-cache' ), WP_CONTENT_DIR ) . "</li></ul>";
		echo sprintf( __( 'If that doesn&#8217;t work, make sure the file <em>%s/advanced-cache.php</em> doesn&#8217;t exist:', 'wp-super-cache' ), WP_CONTENT_DIR ) . "<ol>";
		printf( __( '<li>1. Open <em>%1$s$wp_cache_file</em> in a text editor.</li><li>2. Change the text <em>CACHEHOME</em> to <em>%2$s</em></li><li>3. Save the file and copy it to <em>%3$s</em> and refresh this page.</li>', 'wp-super-cache' ), $wp_cache_file, WPCACHEHOME, $wp_cache_link );
		echo "</div>";
		return false;
	}
	return true;
}

function wp_cache_check_global_config() {
	global $wp_cache_check_wp_config;

	if ( !isset( $wp_cache_check_wp_config ) )
		return true;


	if ( file_exists( ABSPATH . 'wp-config.php') ) {
		$global = ABSPATH . 'wp-config.php';
	} else {
		$global = dirname(ABSPATH) . '/wp-config.php';
	}

	$line = 'define(\'WP_CACHE\', true);';
	if (!is_writeable_ACLSafe($global) || !wp_cache_replace_line('define *\( *\'WP_CACHE\'', $line, $global) ) {
		if ( defined( 'WP_CACHE' ) && constant( 'WP_CACHE' ) == false ) {
			echo '<div id="message" class="updated fade">' . __( "<h3>WP_CACHE constant set to false</h3><p>The WP_CACHE constant is used by WordPress to load the code that serves cached pages. Unfortunately, it is set to false. Please edit your wp-config.php and add or edit the following line above the final require_once command:<br /><br /><code>define('WP_CACHE', true);</code></p>", 'wp-super-cache' ) . "</div>";
		} else {
			echo "<p>" . __( "<strong>Error: WP_CACHE is not enabled</strong> in your <code>wp-config.php</code> file and I couldn&#8217;t modify it.", 'wp-super-cache' ) . "</p>";;
			echo "<p>" . sprintf( __( "Edit <code>%s</code> and add the following line:<br /> <code>define('WP_CACHE', true);</code><br />Otherwise, <strong>WP-Cache will not be executed</strong> by WordPress core. ", 'wp-super-cache' ), $global ) . "</p>";
		}
		return false;
	}  else {
		echo "<div style='border: 1px solid #333; background: #ffffaa; padding: 2px;'>" . __( '<h3>WP_CACHE constant added to wp-config.php</h3><p>If you continue to see this warning message please see point 5 of the <a href="http://wordpress.org/plugins/wp-super-cache/faq/">Troubleshooting Guide</a>. The WP_CACHE line must be moved up.', 'wp-super-cache' ) . "</p></div>";
	}
	return true;
}

function wpsc_generate_sizes_array() {
	$sizes = array();
	$cache_types  = apply_filters( 'wpsc_cache_types', array( 'supercache', 'wpcache' ) );
	$cache_states = apply_filters( 'wpsc_cache_state', array( 'expired', 'cached' ) );
	foreach( $cache_types as $type ) {
		reset( $cache_states );
		foreach( $cache_states as $state ) {
			$sizes[ $type ][ $state ] = 0;
		}
		$sizes[ $type ][ 'fsize' ] = 0;
		$sizes[ $type ][ 'cached_list' ] = array();
		$sizes[ $type ][ 'expired_list' ] = array();
	}
	return $sizes;
}

function wp_cache_format_fsize( $fsize ) {
	if ( $fsize > 1024 ) {
		$fsize = number_format( $fsize / 1024, 2 ) . "MB";
	} elseif ( $fsize != 0 ) {
		$fsize = number_format( $fsize, 2 ) . "KB";
	} else {
		$fsize = "0KB";
	}
	return $fsize;
}

function wp_cache_regenerate_cache_file_stats() {
	global $supercachedir, $file_prefix, $wp_cache_preload_on, $cache_max_time;

	if ( $supercachedir == '' )
		$supercachedir = get_supercache_dir();

	$sizes = wpsc_generate_sizes_array();
	$now = time();
	if (is_dir( $supercachedir ) ) {
		if ( $dh = opendir( $supercachedir ) ) {
			while ( ( $entry = readdir( $dh ) ) !== false ) {
				if ( $entry != '.' && $entry != '..' ) {
					$sizes = wpsc_dirsize( trailingslashit( $supercachedir ) . $entry, $sizes );
				}
			}
			closedir( $dh );
		}
	}
	foreach( $sizes as $cache_type => $list ) {
		foreach( array( 'cached_list', 'expired_list' ) as $status ) {
			$cached_list = array();
			foreach( $list[ $status ] as $dir => $details ) {
				if ( $details[ 'files' ] == 2 && !isset( $details[ 'upper_age' ] ) ) {
					$details[ 'files' ] = 1;
				}
				$cached_list[ $dir ] = $details;
			}
			$sizes[ $cache_type ][ $status ] = $cached_list;
		}
	}
	$cache_stats = array( 'generated' => time(), 'supercache' => $sizes[ 'supercache' ], 'wpcache' => $sizes[ 'wpcache' ] );
	update_option( 'supercache_stats', $cache_stats );
	return $cache_stats;
}

function wp_cache_files() {
	global $cache_path, $file_prefix, $cache_max_time, $valid_nonce, $supercachedir, $cache_enabled, $super_cache_enabled, $blog_cache_dir, $cache_compression;
	global $wp_cache_object_cache, $wp_cache_preload_on;

	if ( '/' != substr($cache_path, -1)) {
		$cache_path .= '/';
	}

	if ( $valid_nonce ) {
		if(isset($_REQUEST['wp_delete_cache'])) {
			wp_cache_clean_cache($file_prefix);
			$_GET[ 'action' ] = 'regenerate_cache_stats';
		}
		if ( isset( $_REQUEST[ 'wp_delete_all_cache' ] ) ) {
			wp_cache_clean_cache( $file_prefix, true );
			$_GET[ 'action' ] = 'regenerate_cache_stats';
		}
		if(isset($_REQUEST['wp_delete_expired'])) {
			wp_cache_clean_expired($file_prefix);
			$_GET[ 'action' ] = 'regenerate_cache_stats';
		}
	}
	echo "<a name='listfiles'></a>";
	echo '<fieldset class="options" id="show-this-fieldset"><h3>' . __( 'Cache Contents', 'wp-super-cache' ) . '</h3>';

	if ( $wp_cache_object_cache ) {
		echo "<p>" . __( "Object cache in use. No cache listing available.", 'wp-super-cache' ) . "</p>";
		wp_cache_delete_buttons();
		echo "</fieldset>";
		return false;
	}

	$cache_stats = get_option( 'supercache_stats' );
	if ( !is_array( $cache_stats ) || ( isset( $_GET[ 'listfiles' ] ) ) || ( $valid_nonce && array_key_exists('action', $_GET) && $_GET[ 'action' ] == 'regenerate_cache_stats' ) ) {
	$list_files = false; // it doesn't list supercached files, and removing single pages is buggy
	$count = 0;
	$expired = 0;
	$now = time();
	if ( ( $handle = @opendir( $blog_cache_dir ) ) ) {
		$wp_cache_fsize = 0;
		if ( $valid_nonce && isset( $_GET[ 'action' ] ) && $_GET[ 'action' ] == 'deletewpcache' ) {
			$deleteuri = wpsc_deep_replace( array( '..', '\\', 'index.php' ), preg_replace( '/[ <>\'\"\r\n\t\(\)]/', '', base64_decode( $_GET[ 'uri' ] ) ) );
		} else {
			$deleteuri = '';
		}

		if ( $valid_nonce && isset( $_GET[ 'action' ] ) && $_GET[ 'action' ] == 'deletesupercache' ) {
			$supercacheuri = wpsc_deep_replace( array( '..', '\\', 'index.php' ), preg_replace( '/[ <>\'\"\r\n\t\(\)]/', '', preg_replace("/(\?.*)?$/", '', base64_decode( $_GET[ 'uri' ] ) ) ) );
			$supercacheuri = trailingslashit( realpath( $cache_path . 'supercache/' . $supercacheuri ) );
			if ( wp_cache_confirm_delete( $supercacheuri ) ) {
				printf( __( "Deleting supercache file: <strong>%s</strong><br />", 'wp-super-cache' ), $supercacheuri );
				wpsc_delete_files( $supercacheuri );
				prune_super_cache( $supercacheuri . 'page', true );
				@rmdir( $supercacheuri );
			} else {
				wp_die( __( 'Warning! You are not allowed to delete that file', 'wp-super-cache' ) );
			}
		}
		while( false !== ( $file = readdir( $handle ) ) ) {
			if ( strpos( $file, $file_prefix ) !== false && substr( $file, -4 ) == '.php' ) {
				if ( false == file_exists( $blog_cache_dir . 'meta/' . $file ) ) {
					@unlink( $blog_cache_dir . $file );
					continue; // meta does not exist
				}
				$mtime = filemtime( $blog_cache_dir . 'meta/' . $file );
				$fsize = @filesize( $blog_cache_dir . $file );
				if ( $fsize > 0 )
					$fsize = $fsize - 15; // die() command takes 15 bytes at the start of the file

				$age = $now - $mtime;
				if ( $valid_nonce && isset( $_GET[ 'listfiles' ] ) ) {
					$meta = json_decode( wp_cache_get_legacy_cache( $blog_cache_dir . 'meta/' . $file ), true );
					if ( $deleteuri != '' && $meta[ 'uri' ] == $deleteuri ) {
						printf( __( "Deleting wp-cache file: <strong>%s</strong><br />", 'wp-super-cache' ), esc_html( $deleteuri ) );
						@unlink( $blog_cache_dir . 'meta/' . $file );
						@unlink( $blog_cache_dir . $file );
						continue;
					}
					$meta[ 'age' ] = $age;
					foreach( $meta as $key => $val )
						$meta[ $key ] = esc_html( $val );
					if ( $cache_max_time > 0 && $age > $cache_max_time ) {
						$expired_list[ $age ][] = $meta;
					} else {
						$cached_list[ $age ][] = $meta;
					}
				}

				if ( $cache_max_time > 0 && $age > $cache_max_time ) {
					$expired++;
				} else {
					$count++;
				}
				$wp_cache_fsize += $fsize;
				$fsize = intval($fsize/1024);
			}
		}
		closedir($handle);
	}
	if( $wp_cache_fsize != 0 ) {
		$wp_cache_fsize = $wp_cache_fsize/1024;
	} else {
		$wp_cache_fsize = 0;
	}
	if( $wp_cache_fsize > 1024 ) {
		$wp_cache_fsize = number_format( $wp_cache_fsize / 1024, 2 ) . "MB";
	} elseif( $wp_cache_fsize != 0 ) {
		$wp_cache_fsize = number_format( $wp_cache_fsize, 2 ) . "KB";
	} else {
		$wp_cache_fsize = '0KB';
	}
	$cache_stats = wp_cache_regenerate_cache_file_stats();
	} else {
		echo "<p>" . __( 'Cache stats are not automatically generated. You must click the link below to regenerate the stats on this page.', 'wp-super-cache' ) . "</p>";
		echo "<a href='" . wp_nonce_url( add_query_arg( array( 'page' => 'wpsupercache', 'tab' => 'contents', 'action' => 'regenerate_cache_stats' ) ), 'wp-cache' ) . "'>" . __( 'Regenerate cache stats', 'wp-super-cache' ) . "</a>";
		if ( is_array( $cache_stats ) ) {
			echo "<p>" . sprintf( __( 'Cache stats last generated: %s minutes ago.', 'wp-super-cache' ), number_format( ( time() - $cache_stats[ 'generated' ] ) / 60 ) ) . "</p>";
		}
		$cache_stats = get_option( 'supercache_stats' );
	}// regerate stats cache

	if ( is_array( $cache_stats ) ) {
		$fsize = wp_cache_format_fsize( $cache_stats[ 'wpcache' ][ 'fsize' ] / 1024 );
		echo "<p><strong>" . __( 'WP-Cache', 'wp-super-cache' ) . " ({$fsize})</strong></p>";
		echo "<ul><li>" . sprintf( __( '%s Cached Pages', 'wp-super-cache' ), $cache_stats[ 'wpcache' ][ 'cached' ] ) . "</li>";
		echo "<li>" . sprintf( __( '%s Expired Pages', 'wp-super-cache' ),    $cache_stats[ 'wpcache' ][ 'expired' ] ) . "</li></ul>";
		$divisor = $cache_compression == 1 ? 2 : 1;
		if ( array_key_exists('fsize', (array)$cache_stats[ 'supercache' ]) )
			$fsize = $cache_stats[ 'supercache' ][ 'fsize' ] / 1024;
		else
			$fsize = 0;
		$fsize = wp_cache_format_fsize( $fsize );
		echo "<p><strong>" . __( 'WP-Super-Cache', 'wp-super-cache' ) . " ({$fsize})</strong></p>";
		echo "<ul><li>" . sprintf( __( '%s Cached Pages', 'wp-super-cache' ), intval( $cache_stats[ 'supercache' ][ 'cached' ] / $divisor ) ) . "</li>";
		if ( isset( $now ) && isset( $cache_stats ) )
			$age = intval( ( $now - $cache_stats['generated'] ) / 60 );
		else
			$age = 0;
		echo "<li>" . sprintf( __( '%s Expired Pages', 'wp-super-cache' ), intval( $cache_stats[ 'supercache' ][ 'expired' ] / $divisor ) ) . "</li></ul>";
		if ( $valid_nonce && array_key_exists('listfiles', $_GET) && $_GET[ 'listfiles' ] ) {
			echo "<div style='padding: 10px; border: 1px solid #333; height: 400px; width: 90%; overflow: auto'>";
			$cache_description = array( 'supercache' => __( 'Super Cached Files', 'wp-super-cache' ), 'wpcache' => __( 'Full Cache Files', 'wp-super-cache' ) );
			foreach( $cache_stats as $type => $details ) {
				if ( is_array( $details ) == false )
					continue;
				foreach( array( 'cached_list' => 'Fresh', 'expired_list' => 'Stale' ) as $list => $description ) {
					if ( is_array( $details[ $list ] ) & !empty( $details[ $list ] ) ) {
						echo "<h4>" . sprintf( __( '%s %s Files', 'wp-super-cache' ), $description, $cache_description[ $type ] ) . "</h4>";
						echo "<table class='widefat'><tr><th>#</th><th>" . __( 'URI', 'wp-super-cache' ) . "</th><th>" . __( 'Files', 'wp-super-cache' ) . "</th><th>" . __( 'Age', 'wp-super-cache' ) . "</th><th>" . __( 'Delete', 'wp-super-cache' ) . "</th></tr>";
						$c = 1;
						$flip = 1;

						ksort( $details[ $list ] );
						foreach( $details[ $list ] as $directory => $d ) {
							if ( isset( $d[ 'upper_age' ] ) ) {
								$age = "{$d[ 'lower_age' ]} - {$d[ 'upper_age' ]}";
							} else {
								$age = $d[ 'lower_age' ];
							}
							$bg = $flip ? 'style="background: #EAEAEA;"' : '';
							echo "<tr $bg><td>$c</td><td> <a href='http://{$directory}'>{$directory}</a></td><td>{$d[ 'files' ]}</td><td>{$age}</td><td><a href='" . wp_nonce_url( add_query_arg( array( 'page' => 'wpsupercache', 'action' => 'deletesupercache', 'uri' => base64_encode( $directory ) ) ), 'wp-cache' ) . "#listfiles'>X</a></td></tr>\n";
							$flip = !$flip;
							$c++;
						}
						echo "</table>";
					}
				}
			}
			echo "</div>";
			echo "<p><a href='?page=wpsupercache&tab=contents#top'>" . __( 'Hide file list', 'wp-super-cache' ) . "</a></p>";
		} elseif ( $cache_stats[ 'supercache' ][ 'cached' ] > 500 || $cache_stats[ 'supercache' ][ 'expired' ] > 500 || ( $cache_stats[ 'wpcache' ][ 'cached' ] / $divisor ) > 500 || ( $cache_stats[ 'wpcache' ][ 'expired' ] / $divisor) > 500 ) {
			echo "<p><em>" . __( 'Too many cached files, no listing possible.', 'wp-super-cache' ) . "</em></p>";
		} else {
			echo "<p><a href='" . wp_nonce_url( add_query_arg( array( 'page' => 'wpsupercache', 'listfiles' => '1' ) ), 'wp-cache' ) . "#listfiles'>" . __( 'List all cached files', 'wp-super-cache' ) . "</a></p>";
		}
		if ( $cache_max_time > 0 )
			echo "<p>" . sprintf( __( 'Expired files are files older than %s seconds. They are still used by the plugin and are deleted periodically.', 'wp-super-cache' ), $cache_max_time ) . "</p>";
		if ( $wp_cache_preload_on )
			echo "<p>" . __( 'Preload mode is enabled. Supercache files will never be expired.', 'wp-super-cache' ) . "</p>";
	} // cache_stats
	wp_cache_delete_buttons();

	echo '</fieldset>';
}

function wp_cache_delete_buttons() {

	echo '<form name="wp_cache_content_expired" action="#listfiles" method="post">';
	echo '<input type="hidden" name="wp_delete_expired" />';
	echo '<div class="submit" style="float:left"><input class="button-primary" type="submit" ' . SUBMITDISABLED . 'value="' . __( 'Delete Expired', 'wp-super-cache' ) . '" /></div>';
	wp_nonce_field('wp-cache');
	echo "</form>\n";

	echo '<form name="wp_cache_content_delete" action="#listfiles" method="post">';
	echo '<input type="hidden" name="wp_delete_cache" />';
	echo '<div class="submit" style="float:left;margin-left:10px"><input id="deletepost" class="button-secondary" type="submit" ' . SUBMITDISABLED . 'value="' . __( 'Delete Cache', 'wp-super-cache' ) . '" /></div>';
	wp_nonce_field('wp-cache');
	echo "</form>\n";
	if ( ( defined( 'VHOST' ) || defined( 'SUBDOMAIN_INSTALL' ) || defined( 'SUNRISE' ) || ( defined( 'WP_ALLOW_MULTISITE' ) && constant( 'WP_ALLOW_MULTISITE' ) == true ) ) && wpsupercache_site_admin() ) {
		echo '<form name="wp_cache_content_delete" action="#listfiles" method="post">';
		echo '<input type="hidden" name="wp_delete_all_cache" />';
		echo '<div class="submit" style="float:left;margin-left:10px"><input id="deleteallpost" class="button-secondary" type="submit" ' . SUBMITDISABLED . 'value="' . __( 'Delete Cache On All Blogs', 'wp-super-cache' ) . '" /></div>';
		wp_nonce_field('wp-cache');
		echo "</form>\n";
	}
}

function delete_cache_dashboard() {
	if ( false == wpsupercache_site_admin() )
		return false;

	if ( function_exists('current_user_can') && !current_user_can('manage_options') )
		return false;

	echo "<li><a href='" . wp_nonce_url( 'options-general.php?page=wpsupercache&wp_delete_cache=1', 'wp-cache' ) . "' target='_blank' title='" . __( 'Delete Super Cache cached files (opens in new window)', 'wp-super-cache' ) . "'>" . __( 'Delete Cache', 'wp-super-cache' ) . "</a></li>";
}
add_action( 'dashmenu', 'delete_cache_dashboard' );

function wpsc_dirsize($directory, $sizes) {
	global $cache_max_time, $cache_path, $valid_nonce, $wp_cache_preload_on, $file_prefix;
	$now = time();

	if (is_dir($directory)) {
		if( $dh = opendir( $directory ) ) {
			while( ( $entry = readdir( $dh ) ) !== false ) {
				if ($entry != '.' && $entry != '..') {
					$sizes = wpsc_dirsize( trailingslashit( $directory ) . $entry, $sizes );
				}
			}
			closedir($dh);
		}
	} else {
		if ( is_file( $directory ) && strpos( $directory, 'meta-' . $file_prefix ) === false ) {
			if ( strpos( $directory, '/' . $file_prefix ) !== false ) {
				$cache_type = 'wpcache';
			} else {
				$cache_type = 'supercache';
			}
			$keep_fresh = false;
			if ( $cache_type == 'supercache' && $wp_cache_preload_on )
				$keep_fresh = true;
			$filem = filemtime( $directory );
			if ( $keep_fresh == false && $cache_max_time > 0 && $filem + $cache_max_time <= $now ) {
				$cache_status = 'expired';
			} else {
				$cache_status = 'cached';
			}
			$sizes[ $cache_type ][ $cache_status ]+=1;
			if ( $valid_nonce && isset( $_GET[ 'listfiles' ] ) ) {
				$dir = str_replace( $cache_path . 'supercache/' , '', dirname( $directory ) );
				$age = $now - $filem;
				if ( false == isset( $sizes[ $cache_type ][ $cache_status . '_list' ][ $dir ] ) ) {
					$sizes[ $cache_type ][ $cache_status . '_list' ][ $dir ][ 'lower_age' ] = $age;
					$sizes[ $cache_type ][ $cache_status . '_list' ][ $dir ][ 'files' ] = 1;
				} else {
					$sizes[ $cache_type ][ $cache_status . '_list' ][ $dir ][ 'files' ] += 1;
					if ( $age <= $sizes[ $cache_type ][ $cache_status . '_list' ][ $dir ][ 'lower_age' ] ) {

						if ( $age < $sizes[ $cache_type ][ $cache_status . '_list' ][ $dir ][ 'lower_age' ] && !isset( $sizes[ $cache_type ][ $cache_status . '_list' ][ $dir ][ 'upper_age' ] ) )
							$sizes[ $cache_type ][ $cache_status . '_list' ][ $dir ][ 'upper_age' ] = $sizes[ $cache_type ][ $cache_status . '_list' ][ $dir ][ 'lower_age' ];

						$sizes[ $cache_type ][ $cache_status . '_list' ][ $dir ][ 'lower_age' ] = $age;

					} elseif ( !isset( $sizes[ $cache_type ][ $cache_status . '_list' ][ $dir ][ 'upper_age' ] ) || $age > $sizes[ $cache_type ][ $cache_status . '_list' ][ $dir ][ 'upper_age' ] ) {

						$sizes[ $cache_type ][ $cache_status . '_list' ][ $dir ][ 'upper_age' ] = $age;

					}
				}
			}
			if ( ! isset( $sizes[ 'fsize' ] ) )
				$sizes[ $cache_type ][ 'fsize' ] = @filesize( $directory );
			else
				$sizes[ $cache_typee ][ 'fsize' ] += @filesize( $directory );
		}
	}
	return $sizes;
}

function wp_cache_clean_cache( $file_prefix, $all = false ) {
	global $wpdb, $cache_path, $supercachedir, $blog_cache_dir, $wp_cache_object_cache;

	if ( $wp_cache_object_cache && function_exists( "reset_oc_version" ) )
		reset_oc_version();

	if ( $all == true && wpsupercache_site_admin() && function_exists( 'prune_super_cache' ) ) {
		prune_super_cache( $cache_path, true );
		return true;
	}
	if ( $supercachedir == '' )
		$supercachedir = get_supercache_dir();

	if (function_exists ('prune_super_cache')) {
		if( is_dir( $supercachedir ) ) {
			prune_super_cache( $supercachedir, true );
		} elseif( is_dir( $supercachedir . '.disabled' ) ) {
			prune_super_cache( $supercachedir . '.disabled', true );
		}
		$_POST[ 'super_cache_stats' ] = 1; // regenerate super cache stats;
	} else {
		wp_cache_debug( 'Warning! prune_super_cache() not found in wp-cache.php', 1 );
	}

	wp_cache_clean_legacy_files( $blog_cache_dir, $file_prefix );
	wp_cache_clean_legacy_files( $cache_path, $file_prefix );

}

function wpsc_delete_url_cache( $url ) {
	$dir = str_replace( get_option( 'home' ), '', $url );
	if ( $dir != '' ) {
		$supercachedir = get_supercache_dir();
		wpsc_delete_files( $supercachedir . $dir );
		prune_super_cache( $supercachedir . $dir . '/page', true );
		return true;
	} else {
		return false;
	}
}

function wpsc_delete_post_cache( $id ) {
	$post = get_post( $id );
	wpsc_delete_url_cache( get_author_posts_url( $post->post_author ) );
	$permalink = get_permalink( $id );
	if ( $permalink != '' ) {
		wpsc_delete_url_cache( $permalink );
		return true;
	} else {
		return false;
	}
}

function wp_cache_clean_legacy_files( $dir, $file_prefix ) {
	global $wpdb;

	$dir = trailingslashit( $dir );
	if ( @is_dir( $dir . 'meta' ) == false )
		return false;

	if ( $handle = @opendir( $dir ) ) {
		while ( false !== ( $file = readdir( $handle ) ) ) {
			if ( is_file( $dir . $file ) == false || $file == 'index.html' ) {
				continue;
			}

			if ( strpos( $file, $file_prefix ) !== false ) {
				if ( strpos( $file, '.html' ) ) {
					// delete old legacy files immediately
					@unlink( $dir . $file);
					@unlink( $dir . 'meta/' . str_replace( '.html', '.meta', $file ) );
				} else {
					$meta = json_decode( wp_cache_get_legacy_cache( $dir . 'meta/' . $file ), true );
					if ( ( defined( 'VHOST' ) || defined( 'SUBDOMAIN_INSTALL' ) || defined( 'SUNRISE' ) || ( defined( 'WP_ALLOW_MULTISITE' ) && constant( 'WP_ALLOW_MULTISITE' ) == true ) ) && $meta[ 'blog_id' ] != $wpdb->blogid )
						continue;
					@unlink( $dir . $file);
					@unlink( $dir . 'meta/' . $file);
				}
			}
		}
		closedir($handle);
	}
}

function wp_cache_clean_expired($file_prefix) {
	global $cache_path, $cache_max_time, $blog_cache_dir, $wp_cache_preload_on;

	if ( $cache_max_time == 0 ) {
		return false;
	}

	// If phase2 was compiled, use its function to avoid race-conditions
	if(function_exists('wp_cache_phase2_clean_expired')) {
		if ( $wp_cache_preload_on != 1 && function_exists ('prune_super_cache')) {
			$dir = get_supercache_dir();
			if( is_dir( $dir ) ) {
				prune_super_cache( $dir );
			} elseif( is_dir( $dir . '.disabled' ) ) {
				prune_super_cache( $dir . '.disabled' );
			}
			$_POST[ 'super_cache_stats' ] = 1; // regenerate super cache stats;
		}
		return wp_cache_phase2_clean_expired($file_prefix);
	}

	$now = time();
	if ( $handle = @opendir( $blog_cache_dir ) ) {
		while ( false !== ( $file = readdir( $handle ) ) ) {
			if ( strpos( $file, $file_prefix ) !== false ) {
				if ( strpos( $file, '.html' ) ) {
					@unlink( $blog_cache_dir . $file);
					@unlink( $blog_cache_dir . 'meta/' . str_replace( '.html', '.meta', $file ) );
				} elseif ( ( filemtime( $blog_cache_dir . $file ) + $cache_max_time ) <= $now ) {
					@unlink( $blog_cache_dir . $file );
					@unlink( $blog_cache_dir . 'meta/' . $file );
				}
			}
		}
		closedir($handle);
	}
}

function wpsc_remove_marker( $filename, $marker ) {
	if (!file_exists( $filename ) || is_writeable_ACLSafe( $filename ) ) {
		if (!file_exists( $filename ) ) {
			return '';
		} else {
			$markerdata = explode( "\n", implode( '', file( $filename ) ) );
		}

		$f = fopen( $filename, 'w' );
		$foundit = false;
		if ( $markerdata ) {
			$state = true;
			foreach ( $markerdata as $n => $markerline ) {
				if (strpos($markerline, '# BEGIN ' . $marker) !== false)
					$state = false;
				if ( $state ) {
					if ( $n + 1 < count( $markerdata ) )
						fwrite( $f, "{$markerline}\n" );
					else
						fwrite( $f, "{$markerline}" );
				}
				if (strpos($markerline, '# END ' . $marker) !== false) {
					$state = true;
				}
			}
		}
		return true;
	} else {
		return false;
	}
}

function wp_super_cache_footer() {
	?><p id='supercache'><?php printf( __( '%1$s is Stephen Fry proof thanks to caching by %2$s', 'wp-super-cache' ), bloginfo( 'name' ), '<a href="http://ocaoimh.ie/wp-super-cache/">WP Super Cache</a>' ); ?></p><?php
}
if( isset( $wp_cache_hello_world ) && $wp_cache_hello_world )
	add_action( 'wp_footer', 'wp_super_cache_footer' );

if( get_option( 'gzipcompression' ) )
	update_option( 'gzipcompression', 0 );

// Catch 404 requests. Themes that use query_posts() destroy $wp_query->is_404
function wp_cache_catch_404() {
	global $wp_cache_404;
	$wp_cache_404 = false;
	if( is_404() )
		$wp_cache_404 = true;
}
add_action( 'template_redirect', 'wp_cache_catch_404' );

function wp_cache_favorite_action( $actions ) {
	if ( false == wpsupercache_site_admin() )
		return $actions;

	if ( function_exists('current_user_can') && !current_user_can('manage_options') )
		return $actions;

	$actions[ wp_nonce_url( 'options-general.php?page=wpsupercache&wp_delete_cache=1&tab=contents', 'wp-cache' ) ] = array( __( 'Delete Cache', 'wp-super-cache' ), 'manage_options' );

	return $actions;
}
add_filter( 'favorite_actions', 'wp_cache_favorite_action' );

function wp_cache_plugin_notice( $plugin ) {
	global $cache_enabled;
 	if( $plugin == 'wp-super-cache/wp-cache.php' && !$cache_enabled && function_exists( "admin_url" ) )
		echo '<td colspan="5" class="plugin-update">' . sprintf( __( 'WP Super Cache must be configured. Go to <a href="%s">the admin page</a> to enable and configure the plugin.' ), admin_url( 'options-general.php?page=wpsupercache' ) ) . '</td>';
}
add_action( 'after_plugin_row', 'wp_cache_plugin_notice' );

function wp_cache_plugin_actions( $links, $file ) {
 	if( $file == 'wp-super-cache/wp-cache.php' && function_exists( "admin_url" ) ) {
		$settings_link = '<a href="' . admin_url( 'options-general.php?page=wpsupercache' ) . '">' . __('Settings') . '</a>';
		array_unshift( $links, $settings_link ); // before other links
	}
	return $links;
}
add_filter( 'plugin_action_links', 'wp_cache_plugin_actions', 10, 2 );

function wp_cache_admin_notice() {
	global $cache_enabled, $wp_cache_phase1_loaded;
	if( substr( $_SERVER["PHP_SELF"], -11 ) == 'plugins.php' && !$cache_enabled && function_exists( "admin_url" ) )
		echo '<div class="error"><p><strong>' . sprintf( __('WP Super Cache is disabled. Please go to the <a href="%s">plugin admin page</a> to enable caching.', 'wp-super-cache' ), admin_url( 'options-general.php?page=wpsupercache' ) ) . '</strong></p></div>';

	if ( defined( 'WP_CACHE' ) && WP_CACHE == true && ( defined( 'ADVANCEDCACHEPROBLEM' ) || ( $cache_enabled && false == isset( $wp_cache_phase1_loaded ) ) ) ) {
		echo '<div class="error"><p>' . sprintf( __( 'Warning! WP Super Cache caching <strong>was</strong> broken but has been <strong>fixed</strong>! The script advanced-cache.php could not load wp-cache-phase1.php.<br /><br />The file %1$s/advanced-cache.php has been recreated and WPCACHEHOME fixed in your wp-config.php. Reload to hide this message.', 'wp-super-cache' ), WP_CONTENT_DIR ) . '</p></div>';
		wp_cache_create_advanced_cache();
	}
}
add_action( 'admin_notices', 'wp_cache_admin_notice' );

function wp_cache_check_site() {
	global $wp_super_cache_front_page_check, $wp_super_cache_front_page_clear, $wp_super_cache_front_page_text, $wp_super_cache_front_page_notification, $wpdb;

	if ( !isset( $wp_super_cache_front_page_check ) || ( isset( $wp_super_cache_front_page_check ) && $wp_super_cache_front_page_check == 0 ) ) {
		return false;
	}

	if ( function_exists( "wp_remote_get" ) == false ) {
		return false;
	}
	$front_page = wp_remote_get( site_url(), array('timeout' => 60, 'blocking' => true ) );
	if( is_array( $front_page ) ) {
		// Check for gzipped front page
                if ( $front_page[ 'headers' ][ 'content-type' ] == 'application/x-gzip' ) {
                        if ( !isset( $wp_super_cache_front_page_clear ) || ( isset( $wp_super_cache_front_page_clear ) && $wp_super_cache_front_page_clear == 0 ) ) {
                                wp_mail( get_option( 'admin_email' ), sprintf( __( '[%s] Front page is gzipped! Please clear cache!', 'wp-super-cache' ), home_url() ), sprintf( __( "Please visit %s to clear the cache as the front page of your site is now downloading!", 'wp-super-cache' ), admin_url( 'options-general.php?page=wpsupercache' ) ) );
                        } else {
                                wp_cache_clear_cache( $wpdb->blogid );
                                wp_mail( get_option( 'admin_email' ), sprintf( __( '[%s] Front page is gzipped! Cache Cleared!', 'wp-super-cache' ), home_url() ), sprintf( __( "The cache on your blog has been cleared because the front page of your site is now downloading. Please visit %s to verify the cache has been cleared.", 'wp-super-cache' ), admin_url( 'options-general.php?page=wpsupercache' ) ) );
                        }
                }

		// Check for broken front page
		if ( isset( $wp_super_cache_front_page_text ) && $wp_super_cache_front_page_text != '' && false === strpos( $front_page[ 'body' ], $wp_super_cache_front_page_text ) ) {
			if ( !isset( $wp_super_cache_front_page_clear ) || ( isset( $wp_super_cache_front_page_clear ) && $wp_super_cache_front_page_clear == 0 ) ) {
                                wp_mail( get_option( 'admin_email' ), sprintf( __( '[%s] Front page is not correct! Please clear cache!', 'wp-super-cache' ), home_url() ), sprintf( __( 'Please visit %1$s to clear the cache as the front page of your site is not correct and missing the text, "%2$s"!', 'wp-super-cache' ), admin_url( 'options-general.php?page=wpsupercache' ), $wp_super_cache_front_page_text ) );
                        } else {
                                wp_cache_clear_cache( $wpdb->blogid );
                                wp_mail( get_option( 'admin_email' ), sprintf( __( '[%s] Front page is not correct! Cache Cleared!', 'wp-super-cache' ), home_url() ), sprintf( __( 'The cache on your blog has been cleared because the front page of your site is missing the text "%2$s". Please visit %1$s to verify the cache has been cleared.', 'wp-super-cache' ), admin_url( 'options-general.php?page=wpsupercache' ), $wp_super_cache_front_page_text ) );
			}
		}
	}
	if ( isset( $wp_super_cache_front_page_notification ) && $wp_super_cache_front_page_notification == 1 ) {
		wp_mail( get_option( 'admin_email' ), sprintf( __( '[%s] Front page check!', 'wp-super-cache' ), home_url() ), sprintf( __( "WP Super Cache has checked the front page of your blog. Please visit %s if you would like to disable this.", 'wp-super-cache' ) . "\n\n", admin_url( 'options-general.php?page=wpsupercache' ) ) );
	}

	if ( !wp_next_scheduled( 'wp_cache_check_site_hook' ) ) {
		wp_schedule_single_event( time() + 360 , 'wp_cache_check_site_hook' );
		wp_cache_debug( 'scheduled wp_cache_check_site_hook for 360 seconds time.', 2 );
	}
}
add_action( 'wp_cache_check_site_hook', 'wp_cache_check_site' );

function update_cached_mobile_ua_list( $mobile_browsers, $mobile_prefixes = 0, $mobile_groups = 0 ) {
	global $wp_cache_config_file, $wp_cache_mobile_browsers, $wp_cache_mobile_prefixes, $wp_cache_mobile_groups;
	if ( is_array( $mobile_browsers ) ) {
		$wp_cache_mobile_browsers = $mobile_browsers;
		wp_cache_replace_line('^ *\$wp_cache_mobile_browsers', "\$wp_cache_mobile_browsers = '" . implode( ', ', $mobile_browsers ) . "';", $wp_cache_config_file);
	}
	if ( is_array( $mobile_prefixes ) ) {
		$wp_cache_mobile_prefixes = $mobile_prefixes;
		wp_cache_replace_line('^ *\$wp_cache_mobile_prefixes', "\$wp_cache_mobile_prefixes = '" . implode( ', ', $mobile_prefixes ) . "';", $wp_cache_config_file);
	}
	if ( is_array( $mobile_groups ) ) {
		$wp_cache_mobile_groups = $mobile_groups;
		wp_cache_replace_line('^ *\$wp_cache_mobile_groups', "\$wp_cache_mobile_groups = '" . implode( ', ', $mobile_groups ) . "';", $wp_cache_config_file);
	}

	return true;
}

function wpsc_update_htaccess() {
	extract( wpsc_get_htaccess_info() );
	wpsc_remove_marker( $home_path.'.htaccess', 'WordPress' ); // remove original WP rules so SuperCache rules go on top
	if( insert_with_markers( $home_path.'.htaccess', 'WPSuperCache', explode( "\n", $rules ) ) && insert_with_markers( $home_path.'.htaccess', 'WordPress', explode( "\n", $wprules ) ) ) {
		return true;
	} else {
		return false;
	}
}

function wpsc_update_htaccess_form( $short_form = true ) {
	global $wpmu_version;

	extract( wpsc_get_htaccess_info() );
	if( !is_writeable_ACLSafe( $home_path . ".htaccess" ) ) {
		echo "<div style='padding:0 8px;color:#9f6000;background-color:#feefb3;border:1px solid #9f6000;'><h4>" . __( 'Cannot update .htaccess', 'wp-super-cache' ) . "</h4><p>" . sprintf( __( 'The file <code>%s.htaccess</code> cannot be modified by the web server. Please correct this using the chmod command or your ftp client.', 'wp-super-cache' ), $home_path ) . "</p><p>" . __( 'Refresh this page when the file permissions have been modified.' ) . "</p><p>" . sprintf( __( 'Alternatively, you can edit your <code>%s.htaccess</code> file manually and add the following code (before any WordPress rules):', 'wp-super-cache' ), $home_path ) . "</p>";
		echo "<p><pre># BEGIN WPSuperCache\n" . esc_html( $rules ) . "# END WPSuperCache</pre></p></div>";
	} else {
		if ( $short_form == false ) {
			echo "<div style='padding:0 8px;color:#9f6000;background-color:#feefb3;border:1px solid #9f6000;'><p>" . sprintf( __( 'To serve static html files your server must have the correct mod_rewrite rules added to a file called <code>%s.htaccess</code>', 'wp-super-cache' ), $home_path ) . " ";
			_e( "You can edit the file yourself. Add the following rules.", 'wp-super-cache' );
			echo __( " Make sure they appear before any existing WordPress rules. ", 'wp-super-cache' ) . "</p>";
			echo "<pre># BEGIN WPSuperCache\n" . esc_html( $rules ) . "# END WPSuperCache</pre></p>";
			echo "<p>" . sprintf( __( 'Rules must be added to %s too:', 'wp-super-cache' ), WP_CONTENT_DIR . "/cache/.htaccess" ) . "</p>";
			echo "<pre># BEGIN supercache\n" . esc_html( $gziprules ) . "# END supercache</pre></p>";
		}
		if ( !isset( $wpmu_version ) || $wpmu_version == '' ) {
			echo '<form name="updatehtaccess" action="#modrewrite" method="post">';
			echo '<input type="hidden" name="updatehtaccess" value="1" />';
			echo '<div class="submit"><input class="button-primary" type="submit" ' . SUBMITDISABLED . 'id="updatehtaccess" value="' . __( 'Update Mod_Rewrite Rules', 'wp-super-cache' ) . '" /></div>';
			wp_nonce_field('wp-cache');
			echo "</form></div>\n";
		}
	}
}

/*
 * Return LOGGED_IN_COOKIE if it doesn't begin with wordpress_logged_in
 * to avoid having people update their .htaccess file
 */
function wpsc_get_logged_in_cookie() {
	$logged_in_cookie = 'wordpress_logged_in';
	if ( defined( 'LOGGED_IN_COOKIE' ) && substr( constant( 'LOGGED_IN_COOKIE' ), 0, 19 ) != 'wordpress_logged_in' )
		$logged_in_cookie = constant( 'LOGGED_IN_COOKIE' );
	return $logged_in_cookie;
}

function wpsc_get_htaccess_info() {
	global $wp_cache_mobile_enabled, $wp_cache_mobile_prefixes, $wp_cache_mobile_browsers, $wp_cache_disable_utf8;
	if ( isset( $_SERVER[ "PHP_DOCUMENT_ROOT" ] ) ) {
		$document_root = $_SERVER[ "PHP_DOCUMENT_ROOT" ];
		$apache_root = $_SERVER[ "PHP_DOCUMENT_ROOT" ];
	} else {
		$document_root = $_SERVER[ "DOCUMENT_ROOT" ];
		$apache_root = '%{DOCUMENT_ROOT}';
	}
	$content_dir_root = $document_root;
	if ( strpos( $document_root, '/kunden/homepages/' ) === 0 ) {
		// http://wordpress.org/support/topic/plugin-wp-super-cache-how-to-get-mod_rewrite-working-on-1and1-shared-hosting?replies=1
		// On 1and1, PHP's directory structure starts with '/homepages'. The
		// Apache directory structure has an extra '/kunden' before it.
		// Also 1and1 does not support the %{DOCUMENT_ROOT} variable in
		// .htaccess files.
		// This prevents the $inst_root from being calculated correctly and
		// means that the $apache_root is wrong.
		//
		// e.g. This is an example of how Apache and PHP see the directory
		// structure on	1and1:
		// Apache: /kunden/homepages/xx/dxxxxxxxx/htdocs/site1/index.html
		// PHP:           /homepages/xx/dxxxxxxxx/htdocs/site1/index.html
		// Here we fix up the paths to make mode_rewrite work on 1and1 shared hosting.
		$content_dir_root = substr( $content_dir_root, 7 );
		$apache_root = $document_root;
	}
	$home_path = get_home_path();
	$home_root = parse_url(get_bloginfo('url'));
	$home_root = isset( $home_root['path'] ) ? trailingslashit( $home_root['path'] ) : '/';
	$home_root_lc = str_replace( '//', '/', strtolower( $home_root ) );
	$inst_root = str_replace( '//', '/', '/' . trailingslashit( str_replace( $content_dir_root, '', str_replace( '\\', '/', WP_CONTENT_DIR ) ) ) );
	$wprules = implode( "\n", extract_from_markers( $home_path.'.htaccess', 'WordPress' ) );
	$wprules = str_replace( "RewriteEngine On\n", '', $wprules );
	$wprules = str_replace( "RewriteBase $home_root\n", '', $wprules );
	$scrules = implode( "\n", extract_from_markers( $home_path.'.htaccess', 'WPSuperCache' ) );

	if( substr( get_option( 'permalink_structure' ), -1 ) == '/' ) {
		$condition_rules[] = "RewriteCond %{REQUEST_URI} !^.*[^/]$";
		$condition_rules[] = "RewriteCond %{REQUEST_URI} !^.*//.*$";
	}
	$condition_rules[] = "RewriteCond %{REQUEST_METHOD} !POST";
	$condition_rules[] = "RewriteCond %{QUERY_STRING} !.*=.*";
	$condition_rules[] = "RewriteCond %{HTTP:Cookie} !^.*(comment_author_|" . wpsc_get_logged_in_cookie() . "|wp-postpass_).*$";
	$condition_rules[] = "RewriteCond %{HTTP:X-Wap-Profile} !^[a-z0-9\\\"]+ [NC]";
	$condition_rules[] = "RewriteCond %{HTTP:Profile} !^[a-z0-9\\\"]+ [NC]";
	if ( $wp_cache_mobile_enabled ) {
		if ( false == empty( $wp_cache_mobile_browsers ) )
			$condition_rules[] = "RewriteCond %{HTTP_USER_AGENT} !^.*(" . addcslashes( implode( '|', $wp_cache_mobile_browsers ), ' ' ) . ").* [NC]";
		if ( false == empty( $wp_cache_mobile_prefixes ) )
			$condition_rules[] = "RewriteCond %{HTTP_user_agent} !^(" . addcslashes( implode( '|', $wp_cache_mobile_prefixes ), ' ' ) . ").* [NC]";
	}
	$condition_rules = apply_filters( 'supercacherewriteconditions', $condition_rules );

	$rules = "<IfModule mod_rewrite.c>\n";
	$rules .= "RewriteEngine On\n";
	$rules .= "RewriteBase $home_root\n"; // props Chris Messina
	$rules .= "#If you serve pages from behind a proxy you may want to change 'RewriteCond %{HTTPS} on' to something more sensible\n";
	if ( isset( $wp_cache_disable_utf8 ) == false || $wp_cache_disable_utf8 == 0 ) {
		$charset = get_option('blog_charset') == '' ? 'UTF-8' : get_option('blog_charset');
		$rules .= "AddDefaultCharset {$charset}\n";
	}

	$rules .= "CONDITION_RULES";
	$rules .= "RewriteCond %{HTTP:Accept-Encoding} gzip\n";
	$rules .= "RewriteCond %{HTTPS} on\n";
	$rules .= "RewriteCond {$apache_root}{$inst_root}cache/supercache/%{SERVER_NAME}{$home_root_lc}$1/index-https.html.gz -f\n";
	$rules .= "RewriteRule ^(.*) \"{$inst_root}cache/supercache/%{SERVER_NAME}{$home_root_lc}$1/index-https.html.gz\" [L]\n\n";

	$rules .= "CONDITION_RULES";
	$rules .= "RewriteCond %{HTTP:Accept-Encoding} gzip\n";
	$rules .= "RewriteCond %{HTTPS} !on\n";
	$rules .= "RewriteCond {$apache_root}{$inst_root}cache/supercache/%{SERVER_NAME}{$home_root_lc}$1/index.html.gz -f\n";
	$rules .= "RewriteRule ^(.*) \"{$inst_root}cache/supercache/%{SERVER_NAME}{$home_root_lc}$1/index.html.gz\" [L]\n\n";

	$rules .= "CONDITION_RULES";
	$rules .= "RewriteCond %{HTTPS} on\n";
	$rules .= "RewriteCond {$apache_root}{$inst_root}cache/supercache/%{SERVER_NAME}{$home_root_lc}$1/index-https.html -f\n";
	$rules .= "RewriteRule ^(.*) \"{$inst_root}cache/supercache/%{SERVER_NAME}{$home_root_lc}$1/index-https.html\" [L]\n\n";

	$rules .= "CONDITION_RULES";
	$rules .= "RewriteCond %{HTTPS} !on\n";
	$rules .= "RewriteCond {$apache_root}{$inst_root}cache/supercache/%{SERVER_NAME}{$home_root_lc}$1/index.html -f\n";
	$rules .= "RewriteRule ^(.*) \"{$inst_root}cache/supercache/%{SERVER_NAME}{$home_root_lc}$1/index.html\" [L]\n";
	$rules .= "</IfModule>\n";
	$rules = apply_filters( 'supercacherewriterules', $rules );

	$rules = str_replace( "CONDITION_RULES", implode( "\n", $condition_rules ) . "\n", $rules );

	$gziprules =  "<IfModule mod_mime.c>\n  <FilesMatch \"\\.html\\.gz\$\">\n    ForceType text/html\n    FileETag None\n  </FilesMatch>\n  AddEncoding gzip .gz\n  AddType text/html .gz\n</IfModule>\n";
	$gziprules .= "<IfModule mod_deflate.c>\n  SetEnvIfNoCase Request_URI \.gz$ no-gzip\n</IfModule>\n";
	$gziprules .= "<IfModule mod_headers.c>\n  Header set Vary \"Accept-Encoding, Cookie\"\n  Header set Cache-Control 'max-age=3, must-revalidate'\n</IfModule>\n";
	$gziprules .= "<IfModule mod_expires.c>\n  ExpiresActive On\n  ExpiresByType text/html A3\n</IfModule>\n";
	$gziprules .= "Options -Indexes\n";
	return array( "document_root" => $document_root, "apache_root" => $apache_root, "home_path" => $home_path, "home_root" => $home_root, "home_root_lc" => $home_root_lc, "inst_root" => $inst_root, "wprules" => $wprules, "scrules" => $scrules, "condition_rules" => $condition_rules, "rules" => $rules, "gziprules" => $gziprules );
}

function clear_post_supercache( $post_id ) {
	$dir = get_current_url_supercache_dir( $post_id );
	if ( false == @is_dir( $dir ) )
		return false;

	if ( !function_exists( 'prune_super_cache' ) )
		include_once( 'wp-cache-phase2.php' );

	wp_cache_debug( "clear_post_supercache: deleting $dir/index*.html files", 2 );
	$files_to_check = get_all_supercache_filenames( $dir );
	foreach( $files_to_check as $cache_file ) {
		prune_super_cache( $dir . $cache_file, true );
	}
}

function wp_cron_preload_cache() {
	global $wpdb, $wp_cache_preload_interval, $wp_cache_preload_posts, $wp_cache_preload_email_me, $wp_cache_preload_email_volume, $cache_path, $wp_cache_preload_taxonomies;

	if ( get_option( 'preload_cache_stop' ) ) {
		delete_option( 'preload_cache_stop' );
		wp_cache_debug( "wp_cron_preload_cache: preload cancelled", 1 );
		return true;
	}
	$mutex = $cache_path . "preload_mutex.tmp";
	sleep( 3 + mt_rand( 1, 5 ) );
	if ( @file_exists( $mutex ) ) {
		if ( @filemtime( $mutex ) > ( time() - 600 ) ) {
			wp_cache_debug( "wp_cron_preload_cache: preload mutex found and less than 600 seconds old. Aborting preload.", 1 );
			return true;
		} else {
			wp_cache_debug( "wp_cron_preload_cache: old preload mutex found and deleted. Preload continues.", 1 );
			@unlink( $mutex );
		}
	}
	$fp = @fopen( $mutex, 'w' );
	@fclose( $fp );

	$counter = get_option( 'preload_cache_counter' );
	if ( is_array( $counter ) == false ) {
		wp_cache_debug( "wp_cron_preload_cache: setting up preload for the first time!", 5 );
		$counter = array( 'c' => 0, 't' => time() );
		update_option( 'preload_cache_counter', $counter );
	}
	$c = $counter[ 'c' ];

	update_option( 'preload_cache_counter', array( 'c' => ( $c + 100 ), 't' => time() ) );

	if ( $wp_cache_preload_email_volume == 'none' && $wp_cache_preload_email_me == 1 ) {
		$wp_cache_preload_email_me = 0;
		wp_cache_setting( 'wp_cache_preload_email_me', 0 );
	}
	if ( $wp_cache_preload_email_me && $c == 0 )
		wp_mail( get_option( 'admin_email' ), sprintf( __( '[%1$s] Cache Preload Started', 'wp-super-cache' ), home_url(), '' ), ' ' );

	if ( $wp_cache_preload_posts == 'all' || $c < $wp_cache_preload_posts ) {
		wp_cache_debug( "wp_cron_preload_cache: doing taxonomy preload.", 5 );
		$permalink_counter_msg = $cache_path . "preload_permalink.txt";
		if ( isset( $wp_cache_preload_taxonomies ) && $wp_cache_preload_taxonomies ) {
			$taxonomies = apply_filters( 'wp_cache_preload_taxonomies', array( 'post_tag' => 'tag', 'category' => 'category' ) );
			foreach( $taxonomies as $taxonomy => $path ) {
				$taxonomy_filename = $cache_path . "taxonomy_" . $taxonomy . ".txt";
				if ( $c == 0 )
					@unlink( $taxonomy_filename );

				if ( false == @file_exists( $taxonomy_filename ) ) {
					$out = '';
					$records = get_terms( $taxonomy );
					foreach( $records as $term ) {
						$out .= get_term_link( $term ). "\n";
					}
					$fp = fopen( $taxonomy_filename, 'w' );
					if ( $fp ) {
						fwrite( $fp, $out );
						fclose( $fp );
					}
					$details = explode( "\n", $out );
				} else {
					$details = explode( "\n", file_get_contents( $taxonomy_filename ) );
				}
				if ( count( $details ) != 1 && $details[ 0 ] != '' ) {
					$rows = array_splice( $details, 0, 50 );
					if ( $wp_cache_preload_email_me && $wp_cache_preload_email_volume == 'many' )
						wp_mail( get_option( 'admin_email' ), sprintf( __( '[%1$s] Refreshing %2$s taxonomy from %3$d to %4$d', 'wp-super-cache' ), home_url(), $taxonomy, $c, ($c+100) ), 'Refreshing: ' . print_r( $rows, 1 ) );
					foreach( (array)$rows as $url ) {
						set_time_limit( 60 );
						if ( $url == '' )
							continue;
						$url_info = parse_url( $url );
						$dir = get_supercache_dir() . $url_info[ 'path' ];
						wp_cache_debug( "wp_cron_preload_cache: delete $dir", 5 );
						prune_super_cache( $dir );
						$fp = @fopen( $permalink_counter_msg, 'w' );
						if ( $fp ) {
							@fwrite( $fp, "$taxonomy: $url" );
							@fclose( $fp );
						}
						wp_remote_get( $url, array('timeout' => 60, 'blocking' => true ) );
						wp_cache_debug( "wp_cron_preload_cache: fetched $url", 5 );
						sleep( 1 );
					}
					$fp = fopen( $taxonomy_filename, 'w' );
					if ( $fp ) {
						fwrite( $fp, implode( "\n", $details ) );
						fclose( $fp );
					}
				}
			}
		}
	}

	if ( $wp_cache_preload_posts == 'all' || $c < $wp_cache_preload_posts ) {
		$types = get_post_types( array( 'public' => true, 'publicly_queryable' => true ), 'names', 'or' );
		$types = array_map( 'esc_sql', $types );
		$types = "'" . implode( "','", $types ) . "'";
		$posts = $wpdb->get_col( "SELECT ID FROM {$wpdb->posts} WHERE ( post_type IN ( $types ) ) AND post_status = 'publish' ORDER BY ID DESC LIMIT $c, 100" );
		wp_cache_debug( "wp_cron_preload_cache: got 100 posts from position $c.", 5 );
	} else {
		wp_cache_debug( "wp_cron_preload_cache: no more posts to get. Limit ($wp_cache_preload_posts) reached.", 5 );
		$posts = false;
	}
	if ( !isset( $wp_cache_preload_email_volume ) )
		$wp_cache_preload_email_volume = 'medium';

	if ( $posts ) {
		if ( get_option( 'show_on_front' ) == 'page' ) {
			$page_on_front = get_option( 'page_on_front' );
			$page_for_posts = get_option( 'page_for_posts' );
		} else {
			$page_on_front = $page_for_posts = 0;
		}
		if ( $wp_cache_preload_email_me && $wp_cache_preload_email_volume == 'many' )
			wp_mail( get_option( 'admin_email' ), sprintf( __( '[%1$s] Refreshing posts from %2$d to %3$d', 'wp-super-cache' ), home_url(), $c, ($c+100) ), ' ' );
		$msg = '';
		$count = $c + 1;
		$permalink_counter_msg = $cache_path . "preload_permalink.txt";
		foreach( $posts as $post_id ) {
			set_time_limit( 60 );
			if ( $page_on_front != 0 && ( $post_id == $page_on_front || $post_id == $page_for_posts ) )
				continue;
			clear_post_supercache( $post_id );
			$url = get_permalink( $post_id );
			$fp = @fopen( $permalink_counter_msg, 'w' );
			if ( $fp ) {
				@fwrite( $fp, $count . " " . $url );
				@fclose( $fp );
			}
			if ( @file_exists( $cache_path . "stop_preload.txt" ) ) {
				wp_cache_debug( "wp_cron_preload_cache: cancelling preload. stop_preload.txt found.", 5 );
				@unlink( $mutex );
				@unlink( $cache_path . "stop_preload.txt" );
				update_option( 'preload_cache_counter', array( 'c' => 0, 't' => time() ) );
				if ( $wp_cache_preload_email_me )
					wp_mail( get_option( 'admin_email' ), sprintf( __( '[%1$s] Cache Preload Stopped', 'wp-super-cache' ), home_url(), '' ), ' ' );
				return true;
			}
			$msg .= "$url\n";
			wp_remote_get( $url, array('timeout' => 60, 'blocking' => true ) );
			wp_cache_debug( "wp_cron_preload_cache: fetched $url", 5 );
			sleep( 1 );
			$count++;
		}
		if ( $wp_cache_preload_email_me && ( $wp_cache_preload_email_volume == 'medium' || $wp_cache_preload_email_volume == 'many' ) )
			wp_mail( get_option( 'admin_email' ), sprintf( __( '[%1$s] %2$d posts refreshed', 'wp-super-cache' ), home_url(), ($c+100) ), __( "Refreshed the following posts:", 'wp-super-cache' ) . "\n$msg" );
		if ( defined( 'DOING_CRON' ) ) {
			wp_cache_debug( "wp_cron_preload_cache: scheduling the next preload in 30 seconds.", 5 );
			wp_schedule_single_event( time() + 30, 'wp_cache_preload_hook' );
		}
	} else {
		$msg = '';
		update_option( 'preload_cache_counter', array( 'c' => 0, 't' => time() ) );
		if ( (int)$wp_cache_preload_interval && defined( 'DOING_CRON' ) ) {
			if ( $wp_cache_preload_email_me )
				$msg = sprintf( __( 'Scheduling next preload refresh in %d minutes.', 'wp-super-cache' ), (int)$wp_cache_preload_interval );
			wp_cache_debug( "wp_cron_preload_cache: no more posts. scheduling next preload in $wp_cache_preload_interval minutes.", 5 );
			wp_schedule_single_event( time() + ( (int)$wp_cache_preload_interval * 60 ), 'wp_cache_full_preload_hook' );
		}
		global $file_prefix, $cache_max_time;
		if ( $wp_cache_preload_interval > 0 ) {
			$cache_max_time = (int)$wp_cache_preload_interval * 60; // fool the GC into expiring really old files
		} else {
			$cache_max_time = 86400; // fool the GC into expiring really old files
		}
		if ( $wp_cache_preload_email_me )
			wp_mail( get_option( 'admin_email' ), sprintf( __( '[%s] Cache Preload Completed', 'wp-super-cache' ), home_url() ), __( "Cleaning up old supercache files.", 'wp-super-cache' ) . "\n" . $msg );
		wp_cache_debug( "wp_cron_preload_cache: clean expired cache files older than $cache_max_time seconds.", 5 );
		wp_cache_phase2_clean_expired( $file_prefix, true ); // force cleanup of old files.
	}
	@unlink( $mutex );
}
add_action( 'wp_cache_preload_hook', 'wp_cron_preload_cache' );
add_action( 'wp_cache_full_preload_hook', 'wp_cron_preload_cache' );

function next_preload_message( $hook, $text, $limit = 0 ) {
	global $currently_preloading, $wp_cache_preload_interval;
	if ( $next_preload = wp_next_scheduled( $hook ) ) {
		$next_time = $next_preload - time();
		if ( $limit != 0 && $next_time > $limit )
			return false;
		$h = $m = $s = 0;
		if ( $next_time > 0 ) {
			$m = (int)($next_time / 60);
			$s = $next_time % 60;
			$h = (int)($m / 60); $m = $m % 60;
		}
		if ( $next_time > 0 && $next_time < ( 60 * $wp_cache_preload_interval ) )
			echo '<p><strong>' . sprintf( $text, $h, $m, $s ) . '</strong></p>';
		if ( ( $next_preload - time() ) <= 60 )
			$currently_preloading = true;
	}
}

function option_preload_cache_counter( $value ) {
	if ( false == is_array( $value ) ) {
		$ret = array( 'c' => $value, 't' => time(), 'first' => 1 );
		return $ret;
	}

	return $value;
}
add_filter( 'option_preload_cache_counter', 'option_preload_cache_counter' );

function check_up_on_preloading() {
	$value = get_option( 'preload_cache_counter' );
	if ( $value[ 'c' ] > 0 && ( time() - $value[ 't' ] ) > 3600 && false == wp_next_scheduled( 'wp_cache_preload_hook' ) ) {
		if ( is_admin() )
			wp_mail( get_option( 'admin_email' ), sprintf( __( '[%s] Preload may have stalled.', 'wp-super-cache' ), get_bloginfo( 'url' ) ), sprintf( __( "Preload has been restarted.\n%s", 'wp-super-cache' ), admin_url( "options-general.php?page=wpsupercache" ) ) );
		wp_schedule_single_event( time() + 30, 'wp_cache_preload_hook' );
	}
}
add_action( 'init', 'check_up_on_preloading' ); // sometimes preloading stops working. Kickstart it.

function wp_cache_disable_plugin( $delete_config_file = true ) {
	global $wp_cache_config_file, $wp_rewrite;
	if ( file_exists( ABSPATH . 'wp-config.php') ) {
		$global_config_file = ABSPATH . 'wp-config.php';
	} else {
		$global_config_file = dirname(ABSPATH) . '/wp-config.php';
	}
	$line = 'define(\'WP_CACHE\', true);';
	if ( strpos( file_get_contents( $global_config_file ), $line ) && ( !is_writeable_ACLSafe( $global_config_file ) || !wp_cache_replace_line( 'define *\( *\'WP_CACHE\'', '//' . $line, $global_config_file ) ) )
		wp_die( "Could not remove WP_CACHE define from $global_config_file. Please edit that file and remove the line containing the text 'WP_CACHE'. Then refresh this page." );

	uninstall_supercache( WP_CONTENT_DIR . '/cache' );
	$file_not_deleted = false;
	if ( @file_exists( WP_CONTENT_DIR . "/advanced-cache.php" ) ) {
		if ( false == @unlink( WP_CONTENT_DIR . "/advanced-cache.php" ) )
			$file_not_deleted[] = 'advanced-cache.php';
	}
	if ( $delete_config_file && @file_exists( WP_CONTENT_DIR . "/wp-cache-config.php" ) ) {
		if ( false == unlink( WP_CONTENT_DIR . "/wp-cache-config.php" ) )
			$file_not_deleted[] = 'wp-cache-config.php';
	}
	if ( $file_not_deleted ) {
		$msg = "<p>One or more files could not be deleted. These files and directories must be made writeable:</p>\n <ol><li>" . WP_CONTENT_DIR . "</li>\n";
		$code = "<ul>\n";
		foreach( (array)$file_not_deleted as $filename ) {
			$msg .= "<li>" . WP_CONTENT_DIR . "/{$filename}</li>";
			$code .= "<li><code>chmod 666 " . WP_CONTENT_DIR . "/{$filename}</code></li>\n";
		}
		$code .= "</ul>\n";

		$msg .= "</ol>\n<p>First try fixing the directory permissions with this command and refresh this page:<br /><br /><code>chmod 777 " . WP_CONTENT_DIR . "</code><br /><br />If you still see this error, you have to fix the permissions on the files themselves and refresh this page again:</p> {$code}\n<p>Don't forgot to fix things later:<br /><code>chmod 755 " . WP_CONTENT_DIR . "</code></p><p>If you don't know what <strong>chmod</strong> is use <a href='http://www.google.ie/search?hl=en&q=ftp+chmod+777'>this Google search</a> to find out all about it.</p><p>Please refresh this page when the permissions have been modified.</p>";
		wp_die( $msg );
	}
	extract( wpsc_get_htaccess_info() );
	if ( $scrules != '' && insert_with_markers( $home_path.'.htaccess', 'WPSuperCache', array() ) ) {
		$wp_rewrite->flush_rules();
	} elseif( $scrules != '' ) {
		wp_mail( get_option( 'admin_email' ), __( 'Supercache Uninstall Problems', 'wp-super-cache' ), sprintf( __( "Dear User,\n\nWP Super Cache was removed from your blog but the mod_rewrite rules\nin your .htaccess were not.\n\nPlease edit the following file and remove the code\nbetween 'BEGIN WPSuperCache' and 'END WPSuperCache'. Please backup the file first!\n\n%s\n\nRegards,\nWP Super Cache Plugin\nhttp://wordpress.org/plugins/wp-super-cache/", 'wp-super-cache' ), ABSPATH . '/.htaccess' ) );
	}
}

function uninstall_supercache( $folderPath ) { // from http://www.php.net/manual/en/function.rmdir.php
	if ( trailingslashit( constant( 'ABSPATH' ) ) == trailingslashit( $folderPath ) )
		return false;
	if ( @is_dir ( $folderPath ) ) {
		$dh  = @opendir($folderPath);
		while( false !== ( $value = @readdir( $dh ) ) ) {
			if ( $value != "." && $value != ".." ) {
				$value = $folderPath . "/" . $value;
				if ( @is_dir ( $value ) ) {
					uninstall_supercache( $value );
				} else {
					@unlink( $value );
				}
			}
		}
		return @rmdir( $folderPath );
	} else {
		return false;
	}
}

function supercache_admin_bar_render() {
	global $wp_admin_bar, $wp_cache_not_logged_in;
	if ( !is_user_logged_in() || !$wp_cache_not_logged_in )
		return false;

	if ( function_exists('current_user_can') && false == current_user_can('delete_others_posts') )
		return false;

	$wp_admin_bar->add_menu( array(
				'parent' => '',
				'id' => 'delete-cache',
				'title' => __( 'Delete Cache', 'wp-super-cache' ),
				'meta' => array( 'title' => __( 'Delete cache of the current page', 'wp-super-cache' ) ),
				'href' => wp_nonce_url( admin_url( 'index.php?action=delcachepage&path=' . urlencode( preg_replace( '/[ <>\'\"\r\n\t\(\)]/', '', $_SERVER[ 'REQUEST_URI' ] ) ) ), 'delete-cache' )
				) );
}
add_action( 'wp_before_admin_bar_render', 'supercache_admin_bar_render' );

function wpsc_cancel_preload() {
	global $cache_path;
	$next_preload = wp_next_scheduled( 'wp_cache_preload_hook' );
	if ( $next_preload ) {
		update_option( 'preload_cache_counter', array( 'c' => 0, 't' => time() ) );
		wp_unschedule_event( $next_preload, 'wp_cache_preload_hook' );
	}
	$next_preload = wp_next_scheduled( 'wp_cache_full_preload_hook' );
	if ( $next_preload ) {
		update_option( 'preload_cache_counter', array( 'c' => 0, 't' => time() ) );
		wp_unschedule_event( $next_preload, 'wp_cache_full_preload_hook' );
	}
	$fp = @fopen( $cache_path . "stop_preload.txt", 'w' );
	@fclose( $fp );
}

function wpsc_enable_preload() {
	global $cache_path;

	@unlink( $cache_path . "preload_mutex.tmp" );
	update_option( 'preload_cache_counter', array( 'c' => 0, 't' => time() ) );
	wp_schedule_single_event( time() + 10, 'wp_cache_full_preload_hook' );
}

function wpsc_preload_settings( $min_refresh_interval = 'NA' ) {
	global $wp_cache_preload_interval, $wp_cache_preload_on, $wp_cache_preload_taxonomies, $wp_cache_preload_email_me, $wp_cache_preload_email_volume, $wp_cache_preload_posts, $wpdb;

	$return = array();

	if ( isset( $_POST[ 'action' ] ) == false || $_POST[ 'action' ] != 'preload' )
		return $return;

	if ( isset( $_POST[ 'preload_off' ] ) ) {
		wpsc_cancel_preload();
		$return[] = "<p><strong>" . __( 'Scheduled preloading of cache almost cancelled. It may take up to a minute for it to cancel completely.', 'wp-super-cache' ) . "</strong></p>";
		return $return;
	} elseif ( isset( $_POST[ 'preload_now' ] ) ) {
		wpsc_enable_preload();
		return $return;
	} 
	
	if ( $min_refresh_interval == 'NA' ) {
		$posts_count = wp_count_posts();
		$count = $posts_count->publish;
		if ( $count > 1000 ) {
			$min_refresh_interval = 720;
		} else {
			$min_refresh_interval = 30;
		}
	}
	if ( isset( $_POST[ 'wp_cache_preload_interval' ] ) && ( $_POST[ 'wp_cache_preload_interval' ] == 0 || $_POST[ 'wp_cache_preload_interval' ] >= $min_refresh_interval ) ) {
		// if preload interval changes than unschedule any preload jobs and schedule any new one.
		$_POST[ 'wp_cache_preload_interval' ] = (int)$_POST[ 'wp_cache_preload_interval' ];
		if ( $wp_cache_preload_interval != $_POST[ 'wp_cache_preload_interval' ] ) {
			$next_preload = wp_next_scheduled( 'wp_cache_full_preload_hook' );
			if ( $next_preload ) {
				update_option( 'preload_cache_counter', array( 'c' => 0, 't' => time() ) );
				add_option( 'preload_cache_stop', 1 );
				wp_unschedule_event( $next_preload, 'wp_cache_full_preload_hook' );
				if ( $wp_cache_preload_interval == 0 ) {
					$return[] = "<p><strong>" . __( 'Scheduled preloading of cache cancelled.', 'wp-super-cache' ) . "</strong></p>";
				}
				if ( $_POST[ 'wp_cache_preload_interval' ] != 0 )
					wp_schedule_single_event( time() + ( $_POST[ 'wp_cache_preload_interval' ] * 60 ), 'wp_cache_full_preload_hook' );
			}
		}

		$wp_cache_preload_interval = (int)$_POST[ 'wp_cache_preload_interval' ];
		wp_cache_setting( "wp_cache_preload_interval", $wp_cache_preload_interval );
	}

	if ( $_POST[ 'wp_cache_preload_posts' ] == 'all' ) {
		$wp_cache_preload_posts = 'all';
	} else {
		$wp_cache_preload_posts = (int)$_POST[ 'wp_cache_preload_posts' ];
	}
	wp_cache_setting( 'wp_cache_preload_posts', $wp_cache_preload_posts );

	if ( isset( $_POST[ 'wp_cache_preload_email_volume' ] ) && in_array( $_POST[ 'wp_cache_preload_email_volume' ], array( 'none', 'less', 'medium', 'many' ) ) ) {
		$wp_cache_preload_email_volume = $_POST[ 'wp_cache_preload_email_volume' ];
	} else {
		$wp_cache_preload_email_volume = 'none';
	}
	wp_cache_setting( 'wp_cache_preload_email_volume', $wp_cache_preload_email_volume );

	if ( $wp_cache_preload_email_volume == 'none' )
		wp_cache_setting( 'wp_cache_preload_email_me', 0 );
	else
		wp_cache_setting( 'wp_cache_preload_email_me', 1 );

	if ( isset( $_POST[ 'wp_cache_preload_taxonomies' ] ) ) {
		$wp_cache_preload_taxonomies = 1;
	} else {
		$wp_cache_preload_taxonomies = 0;
	}
	wp_cache_setting( 'wp_cache_preload_taxonomies', $wp_cache_preload_taxonomies );

	if ( isset( $_POST[ 'wp_cache_preload_on' ] ) ) {
		$wp_cache_preload_on = 1;
	} else {
		$wp_cache_preload_on = 0;
	}
	wp_cache_setting( 'wp_cache_preload_on', $wp_cache_preload_on );

	return $return;
}

function wpsc_is_preloading() {
	if ( wp_next_scheduled( 'wp_cache_preload_hook' ) || wp_next_scheduled( 'wp_cache_full_preload_hook' ) ) { 
		return true;
	} else {
		return false;
	}
}<|MERGE_RESOLUTION|>--- conflicted
+++ resolved
@@ -875,13 +875,8 @@
 
 			echo '<input type="checkbox" name="wp_cache_preload_on" value="1" ';
 			echo $wp_cache_preload_on == 1 ? 'checked=1' : '';
-<<<<<<< HEAD
-			echo ' /> ' . __( 'Preload mode (garbage collection only on legacy cache files. Recommended.)', 'wp-super-cache' ) . '<br />';
-			echo '<input type="checkbox" name="wp_cache_preload_taxonomies" value="1" ';
-=======
 			echo ' /> ' . __( 'Preload mode (garbage collection disabled. Recommended.)', 'wp-super-cache' ) . '<br />';
 			echo '<input type="checkbox" name="preload_taxonomies" value="1" ';
->>>>>>> ebebaf06
 			echo $wp_cache_preload_taxonomies == 1 ? 'checked=1' : '';
 			echo ' /> ' . __( 'Preload tags, categories and other taxonomies.', 'wp-super-cache' ) . '<br />';
 			echo __( 'Send me status emails when files are refreshed.', 'wp-super-cache' ) . '<br />';
