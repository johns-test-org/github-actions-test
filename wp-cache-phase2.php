--- conflicted
+++ resolved
@@ -90,7 +90,7 @@
 
 	if ( isset( $do_rebuild_list[ $dir ] ) )
 		return false;
-<<<<<<< HEAD
+
 	if ( is_dir( $dir ) && $dh = @opendir( $dir ) ) {
 		while ( ( $file = readdir( $dh ) ) !== false ) {
 			if ( $file != '.' && $file != '..' && is_file( $dir . $file ) ) {
@@ -109,23 +109,6 @@
 					@unlink( $cache_file . '.needs-rebuild' );
 				}
 			}
-=======
-	$files_to_check = get_all_supercache_filenames( $dir );
-	foreach( $files_to_check as $cache_file ) {
-		$cache_file = $dir . $cache_file;
-		if( !@file_exists( $cache_file . '.needs-rebuild' ) )
-			continue;
-		$mtime = @filemtime($cache_file . '.needs-rebuild');
-		if( $mtime && (time() - $mtime) < 10 ) {
-			wp_cache_debug( "Rebuild file renamed to cache file temporarily: $cache_file", 3 );
-			@rename( $cache_file . '.needs-rebuild', $cache_file );
-			$do_rebuild_list[ $dir ] = 1;
-		}
-		// cleanup old files or if rename fails
-		if( @file_exists( $cache_file . '.needs-rebuild' ) ) {
-			wp_cache_debug( "Rebuild file deleted: {$cache_file}.needs-rebuild", 3 );
-			@unlink( $cache_file . '.needs-rebuild' );
->>>>>>> f447a476
 		}
 	}
 }
