<?php

require_once( dirname( __FILE__ ) . '/json-api-config.php' );

// Endpoint
abstract class WPCOM_JSON_API_Endpoint {
	// The API Object
	var $api;

	var $pass_wpcom_user_details = false;
	var $can_use_user_details_instead_of_blog_membership = false;

	// One liner.
	var $description;

	// Object Grouping For Documentation (Users, Posts, Comments)
	var $group;

	// Stats extra value to bump
	var $stat;

	// HTTP Method
	var $method = 'GET';

	// Minimum version of the api for which to serve this endpoint
	var $min_version = '0';

	// Maximum version of the api for which to serve this endpoint
	var $max_version = WPCOM_JSON_API__CURRENT_VERSION;

	// Path at which to serve this endpoint: sprintf() format.
	var $path = '';

	// Identifiers to fill sprintf() formatted $path
	var $path_labels = array();

	// Accepted query parameters
	var $query = array(
		// Parameter name
		'context' => array(
			// Default value => description
			'display' => 'Formats the output as HTML for display.  Shortcodes are parsed, paragraph tags are added, etc..',
			// Other possible values => description
			'edit'    => 'Formats the output for editing.  Shortcodes are left unparsed, significant whitespace is kept, etc..',
		),
		'http_envelope' => array(
			'false' => '',
			'true'  => 'Some environments (like in-browser Javascript or Flash) block or divert responses with a non-200 HTTP status code.  Setting this parameter will force the HTTP status code to always be 200.  The JSON response is wrapped in an "envelope" containing the "real" HTTP status code and headers.',
		),
		'pretty' => array(
			'false' => '',
			'true'  => 'Output pretty JSON',
		),
		'meta' => "(string) Optional. Loads data from the endpoints found in the 'meta' part of the response. Comma-separated list. Example: meta=site,likes",
		'fields' => '(string) Optional. Returns specified fields only. Comma-separated list. Example: fields=ID,title',
		// Parameter name => description (default value is empty)
		'callback' => '(string) An optional JSONP callback function.',
	);

	// Response format
	var $response_format = array();

	// Request format
	var $request_format = array();

	// Is this endpoint still in testing phase?  If so, not available to the public.
	var $in_testing = false;

	// Is this endpoint still allowed if the site in question is flagged?
	var $allowed_if_flagged = false;

	/**
	 * @var string Version of the API
	 */
	var $version = '';

	/**
	 * @var string Example request to make
	 */
	var $example_request = '';

	/**
	 * @var string Example request data (for POST methods)
	 */
	var $example_request_data = '';

	/**
	 * @var string Example response from $example_request
	 */
	var $example_response = '';

	/**
	 * @var bool Set to true if the endpoint implements its own filtering instead of the standard `fields` query method
	 */
	var $custom_fields_filtering = false;

	/**
	 * @var bool Set to true if the endpoint accepts all cross origin requests
	 *    You probably should not set this flag. If you are thinking of setting it,
	 *    then discuss it with someone:
	 *       http://operationapi.wordpress.com/2014/06/25/patch-allowing-endpoints-to-do-cross-origin-requests/
	 */
	var $allow_cross_origin_request = false;

	function __construct( $args ) {
		$defaults = array(
			'in_testing'           => false,
			'allowed_if_flagged'   => false,
			'description'          => '',
			'group'	               => '',
			'method'               => 'GET',
			'path'                 => '/',
			'min_version'          => '0',
			'max_version'          => WPCOM_JSON_API__CURRENT_VERSION,
			'force'	               => '',
			'deprecated'           => false,
			'new_version'          => WPCOM_JSON_API__CURRENT_VERSION,
			'jp_disabled'          => false,
			'path_labels'          => array(),
			'request_format'       => array(),
			'response_format'      => array(),
			'query_parameters'     => array(),
			'version'              => 'v1',
			'example_request'      => '',
			'example_request_data' => '',
			'example_response'     => '',
			'required_scope'       => '',
			'pass_wpcom_user_details' => false,
			'can_use_user_details_instead_of_blog_membership' => false,
			'custom_fields_filtering' => false,
			'allow_cross_origin_request' => false,
		);

		$args = wp_parse_args( $args, $defaults );

		$this->in_testing  = $args['in_testing'];

		$this->allowed_if_flagged = $args['allowed_if_flagged'];

		$this->description = $args['description'];
		$this->group       = $args['group'];
		$this->stat        = $args['stat'];
		$this->force	   = $args['force'];
		$this->jp_disabled = $args['jp_disabled'];

		$this->method      = $args['method'];
		$this->path        = $args['path'];
		$this->path_labels = $args['path_labels'];
		$this->min_version = $args['min_version'];
		$this->max_version = $args['max_version'];
		$this->deprecated  = $args['deprecated'];
		$this->new_version = $args['new_version'];

		$this->pass_wpcom_user_details = $args['pass_wpcom_user_details'];
		$this->custom_fields_filtering = (bool) $args['custom_fields_filtering'];
		$this->can_use_user_details_instead_of_blog_membership = $args['can_use_user_details_instead_of_blog_membership'];

		$this->allow_cross_origin_request = (bool) $args['allow_cross_origin_request'];

		$this->version     = $args['version'];

		$this->required_scope = $args['required_scope'];

		if ( $this->request_format ) {
			$this->request_format = array_filter( array_merge( $this->request_format, $args['request_format'] ) );
		} else {
			$this->request_format = $args['request_format'];
		}

		if ( $this->response_format ) {
			$this->response_format = array_filter( array_merge( $this->response_format, $args['response_format'] ) );
		} else {
			$this->response_format = $args['response_format'];
		}

		if ( false === $args['query_parameters'] ) {
			$this->query = array();
		} elseif ( is_array( $args['query_parameters'] ) ) {
			$this->query = array_filter( array_merge( $this->query, $args['query_parameters'] ) );
		}

		$this->api = WPCOM_JSON_API::init(); // Auto-add to WPCOM_JSON_API

		/** Example Request/Response ******************************************/

		// Examples for endpoint documentation request
		$this->example_request      = $args['example_request'];
		$this->example_request_data = $args['example_request_data'];
		$this->example_response     = $args['example_response'];

		$this->api->add( $this );
	}

	// Get all query args.  Prefill with defaults
	function query_args( $return_default_values = true, $cast_and_filter = true ) {
		$args = array_intersect_key( $this->api->query, $this->query );

		if ( !$cast_and_filter ) {
			return $args;
		}

		return $this->cast_and_filter( $args, $this->query, $return_default_values );
	}

	// Get POST body data
	function input( $return_default_values = true, $cast_and_filter = true ) {
		$input = trim( $this->api->post_body );
		$content_type = $this->api->content_type;
		if ( $content_type ) {
			list ( $content_type ) = explode( ';', $content_type );
		}
		$content_type = trim( $content_type );
		switch ( $content_type ) {
		case 'application/json' :
		case 'application/x-javascript' :
		case 'text/javascript' :
		case 'text/x-javascript' :
		case 'text/x-json' :
		case 'text/json' :
			$return = json_decode( $input, true );

			if ( function_exists( 'json_last_error' ) ) {
				if ( JSON_ERROR_NONE !== json_last_error() ) {
					return null;
				}
			} else {
				if ( is_null( $return ) && json_encode( null ) !== $input ) {
					return null;
				}
			}

			break;
		case 'multipart/form-data' :
			$return = array_merge( stripslashes_deep( $_POST ), $_FILES );
			break;
		case 'application/x-www-form-urlencoded' :
			//attempt JSON first, since probably a curl command
			$return = json_decode( $input, true );

			if ( is_null( $return ) ) {
				wp_parse_str( $input, $return );
			}

			break;
		default :
			wp_parse_str( $input, $return );
			break;
		}

		if ( !$cast_and_filter ) {
			return $return;
		}

		return $this->cast_and_filter( $return, $this->request_format, $return_default_values );
	}

	function cast_and_filter( $data, $documentation, $return_default_values = false, $for_output = false ) {
		$return_as_object = false;
		if ( is_object( $data ) ) {
			// @todo this should probably be a deep copy if $data can ever have nested objects
			$data = (array) $data;
			$return_as_object = true;
		} elseif ( !is_array( $data ) ) {
			return $data;
		}

		$boolean_arg = array( 'false', 'true' );
		$naeloob_arg = array( 'true', 'false' );

		$return = array();

		foreach ( $documentation as $key => $description ) {
			if ( is_array( $description ) ) {
				// String or boolean array keys only
				$whitelist = array_keys( $description );

				if ( $whitelist === $boolean_arg || $whitelist === $naeloob_arg ) {
					// Truthiness
					if ( isset( $data[$key] ) ) {
						$return[$key] = (bool) WPCOM_JSON_API::is_truthy( $data[$key] );
					} elseif ( $return_default_values ) {
						$return[$key] = $whitelist === $naeloob_arg; // Default to true for naeloob_arg and false for boolean_arg.
					}
				} elseif ( isset( $data[$key] ) && isset( $description[$data[$key]] ) ) {
					// String Key
					$return[$key] = (string) $data[$key];
				} elseif ( $return_default_values ) {
					// Default value
					$return[$key] = (string) current( $whitelist );
				}

				continue;
			}

			$types = $this->parse_types( $description );
			$type = array_shift( $types );

			// Explicit default - string and int only for now.  Always set these reguardless of $return_default_values
			if ( isset( $type['default'] ) ) {
				if ( !isset( $data[$key] ) ) {
					$data[$key] = $type['default'];
				}
			}

			if ( !isset( $data[$key] ) ) {
				continue;
			}

			$this->cast_and_filter_item( $return, $type, $key, $data[$key], $types, $for_output );
		}

		if ( $return_as_object ) {
			return (object) $return;
		}

		return $return;
	}

	/**
	 * Casts $value according to $type.
	 * Handles fallbacks for certain values of $type when $value is not that $type
	 * Currently, only handles fallback between string <-> array (two way), from string -> false (one way), and from object -> false (one way)
	 *
	 * Handles "child types" - array:URL, object:category
	 * array:URL means an array of URLs
	 * object:category means a hash of categories
	 *
	 * Handles object typing - object>post means an object of type post
	 */
	function cast_and_filter_item( &$return, $type, $key, $value, $types = array(), $for_output = false ) {
		if ( is_string( $type ) ) {
			$type = compact( 'type' );
		}

		switch ( $type['type'] ) {
		case 'false' :
			$return[$key] = false;
			break;
		case 'url' :
			$return[$key] = (string) esc_url_raw( $value );
			break;
		case 'string' :
			// Fallback string -> array
			if ( is_array( $value ) ) {
				if ( !empty( $types[0] ) ) {
					$next_type = array_shift( $types );
					return $this->cast_and_filter_item( $return, $next_type, $key, $value, $types, $for_output );
				}
			}

			// Fallback string -> false
			if ( !is_string( $value ) ) {
				if ( !empty( $types[0] ) && 'false' === $types[0]['type'] ) {
					$next_type = array_shift( $types );
					return $this->cast_and_filter_item( $return, $next_type, $key, $value, $types, $for_output );
				}
			}
			$return[$key] = (string) $value;
			break;
		case 'html' :
			$return[$key] = (string) $value;
			break;
		case 'safehtml' :
			$return[$key] = wp_kses( (string) $value, wp_kses_allowed_html() );
			break;
		case 'media' :
			if ( is_array( $value ) ) {
				if ( isset( $value['name'] ) ) {
					// It's a $_FILES array
					// Reformat into array of $_FILES items

					$files = array();
					foreach ( $value['name'] as $k => $v ) {
						$files[$k] = array();
						foreach ( array_keys( $value ) as $file_key ) {
							$files[$k][$file_key] = $value[$file_key][$k];
						}
					}

					$return[$key] = $files;
					break;
				}
			} else {
				// no break - treat as 'array'
			}
			// nobreak
		case 'array' :
			// Fallback array -> string
			if ( is_string( $value ) ) {
				if ( !empty( $types[0] ) ) {
					$next_type = array_shift( $types );
					return $this->cast_and_filter_item( $return, $next_type, $key, $value, $types, $for_output );
				}
			}

			if ( isset( $type['children'] ) ) {
				$children = array();
				foreach ( (array) $value as $k => $child ) {
					$this->cast_and_filter_item( $children, $type['children'], $k, $child, array(), $for_output );
				}
				$return[$key] = (array) $children;
				break;
			}

			$return[$key] = (array) $value;
			break;
		case 'iso 8601 datetime' :
		case 'datetime' :
			// (string)s
			$dates = $this->parse_date( (string) $value );
			if ( $for_output ) {
				$return[$key] = $this->format_date( $dates[1], $dates[0] );
			} else {
				list( $return[$key], $return["{$key}_gmt"] ) = $dates;
			}
			break;
		case 'float' :
			$return[$key] = (float) $value;
			break;
		case 'int' :
		case 'integer' :
			$return[$key] = (int) $value;
			break;
		case 'bool' :
		case 'boolean' :
			$return[$key] = (bool) WPCOM_JSON_API::is_truthy( $value );
			break;
		case 'object' :
			// Fallback object -> false
			if ( is_scalar( $value ) || is_null( $value ) ) {
				if ( !empty( $types[0] ) && 'false' === $types[0]['type'] ) {
					return $this->cast_and_filter_item( $return, 'false', $key, $value, $types, $for_output );
				}
			}

			if ( isset( $type['children'] ) ) {
				$children = array();
				foreach ( (array) $value as $k => $child ) {
					$this->cast_and_filter_item( $children, $type['children'], $k, $child, array(), $for_output );
				}
				$return[$key] = (object) $children;
				break;
			}

			if ( isset( $type['subtype'] ) ) {
				return $this->cast_and_filter_item( $return, $type['subtype'], $key, $value, $types, $for_output );
			}

			$return[$key] = (object) $value;
			break;
		case 'post' :
			$return[$key] = (object) $this->cast_and_filter( $value, $this->post_object_format, false, $for_output );
			break;
		case 'comment' :
			$return[$key] = (object) $this->cast_and_filter( $value, $this->comment_object_format, false, $for_output );
			break;
		case 'tag' :
		case 'category' :
			$docs = array(
				'ID'					=> '(int)',
				'name'        => '(string)',
				'slug'        => '(string)',
				'description' => '(HTML)',
				'post_count'  => '(int)',
				'meta'        => '(object)',
			);
			if ( 'category' === $type['type'] ) {
				$docs['parent'] = '(int)';
			}
			$return[$key] = (object) $this->cast_and_filter( $value, $docs, false, $for_output );
			break;
		case 'post_reference' :
		case 'comment_reference' :
			$docs = array(
				'ID'   => '(int)',
				'type' => '(string)',
				'title' => '(string)',
				'link' => '(URL)',
			);
			$return[$key] = (object) $this->cast_and_filter( $value, $docs, false, $for_output );
			break;
		case 'geo' :
			$docs = array(
				'latitude'  => '(float)',
				'longitude' => '(float)',
				'address'   => '(string)',
			);
			$return[$key] = (object) $this->cast_and_filter( $value, $docs, false, $for_output );
			break;
		case 'author' :
			$docs = array(
				'ID'          => '(int)',
				'user_login'  => '(string)',
				'email'       => '(string|false)',
				'name'        => '(string)',
				'URL'         => '(URL)',
				'avatar_URL'  => '(URL)',
				'profile_URL' => '(URL)',
			);
			$return[$key] = (object) $this->cast_and_filter( $value, $docs, false, $for_output );
			break;
		case 'attachment' :
			$docs = array(
				'ID'        => '(int)',
				'URL'       => '(URL)',
				'guid'      => '(string)',
				'mime_type' => '(string)',
				'width'     => '(int)',
				'height'    => '(int)',
				'duration'  => '(int)',
			);
			$return[$key] = (object) $this->cast_and_filter( $value, apply_filters( 'wpcom_json_api_attachment_cast_and_filter', $docs ), false, $for_output );
			break;
		case 'metadata' :
			$docs = array(
				'id'       => '(int)',
				'key'       => '(string)',
				'value'     => '(string|false|float|int|array|object)',
				'previous_value' => '(string)',
				'operation'  => '(string)',
			);
			$return[$key] = (object) $this->cast_and_filter( $value, apply_filters( 'wpcom_json_api_attachment_cast_and_filter', $docs ), false, $for_output );
			break;
		case 'plugin' :
			$docs = array(
				'id'          => '(safehtml) The plugin\'s ID',
				'slug'        => '(safehtml) The plugin\'s Slug',
				'active'      => '(boolean)  The plugin status.',
				'update'      => '(object)   The plugin update info.',
				'name'        => '(safehtml) The name of the plugin.',
				'plugin_url'  => '(url)      Link to the plugin\'s web site.',
				'version'     => '(safehtml) The plugin version number.',
				'description' => '(safehtml) Description of what the plugin does and/or notes from the author',
				'author'      => '(safehtml) The plugin author\'s name',
				'author_url'  => '(url)      The plugin author web site address',
				'network'     => '(boolean)  Whether the plugin can only be activated network wide.',
				'autoupdate'  => '(boolean)  Whether the plugin is auto updated',
				'log'         => '(array:safehtml) An array of update log strings.',
			);
			$return[$key] = (object) $this->cast_and_filter( $value, apply_filters( 'wpcom_json_api_plugin_cast_and_filter', $docs ), false, $for_output );
			break;
		case 'jetpackmodule' :
			$docs = array(
				'id'          => '(string)   The module\'s ID',
				'active'      => '(boolean)  The module\'s status.',
				'name'        => '(string)   The module\'s name.',
				'description' => '(safehtml) The module\'s description.',
				'sort'        => '(int)      The module\'s display order.',
				'introduced'  => '(string)   The Jetpack version when the module was introduced.',
				'changed'     => '(string)   The Jetpack version when the module was changed.',
				'free'        => '(boolean)  The module\'s Free or Paid status.',
				'module_tags' => '(array)    The module\'s tags.'
			);
			$return[$key] = (object) $this->cast_and_filter( $value, apply_filters( 'wpcom_json_api_plugin_cast_and_filter', $docs ), false, $for_output );
			break;
		case 'sharing_button' :
			$docs = array(
				'ID'         => '(string)',
				'name'       => '(string)',
				'URL'        => '(string)',
				'icon'       => '(string)',
				'enabled'    => '(bool)',
				'visibility' => '(string)',
			);
			$return[$key] = (array) $this->cast_and_filter( $value, $docs, false, $for_output );
			break;
		case 'sharing_button_service':
			$docs = array(
				'ID'               => '(string) The service identifier',
				'name'             => '(string) The service name',
				'class_name'       => '(string) Class name for custom style sharing button elements',
				'genericon'        => '(string) The Genericon unicode character for the custom style sharing button icon',
				'preview_smart'    => '(string) An HTML snippet of a rendered sharing button smart preview',
				'preview_smart_js' => '(string) An HTML snippet of the page-wide initialization scripts used for rendering the sharing button smart preview'
			);
			$return[$key] = (array) $this->cast_and_filter( $value, $docs, false, $for_output );
			break;

		case 'cart_item':
			$docs = array(
				'product_id' => '(int)',
				'meta' => '(string)',
				'cost' => '(int)',
				'currency' => '(string)',
				'extra' => '(object)',
				'volume' => '(int)',
				'free_trial' => '(bool)',
				'orig_cost' => '(int)'
			);
			$return[$key] = (object) $this->cast_and_filter( $value, $docs, false, $for_output );
			break;

		case 'contact_information':
			$docs = array(
				'first_name' => '(string)',
				'last_name' => '(string)',
				'organization' => '(string)',
				'address_1' => '(string)',
				'address_2' => '(string)',
				'city' => '(string)',
				'state' => '(string)',
				'postal_code' => '(string)',
				'email' => '(string)',
				'phone' => '(string)',
				'country_code' => '(string)'
			);
			$return[$key] = (object) $this->cast_and_filter( $value, $docs, false, $for_output );
			break;

		default :
			$method_name = $type['type'] . '_docs';
			if ( method_exists( WPCOM_JSON_API_Jetpack_Overrides, $method_name ) ) {
				$docs = WPCOM_JSON_API_Jetpack_Overrides::$method_name();
			}

			if ( ! empty( $docs ) ) {
				$return[$key] = (object) $this->cast_and_filter( $value, apply_filters( 'wpcom_json_api_plugin_cast_and_filter', $docs ), false, $for_output );
			} else {
				trigger_error( "Unknown API casting type {$type['type']}", E_USER_WARNING );
			}
		}
	}

	function parse_types( $text ) {
		if ( !preg_match( '#^\(([^)]+)\)#', ltrim( $text ), $matches ) ) {
			return 'none';
		}

		$types = explode( '|', strtolower( $matches[1] ) );
		$return = array();
		foreach ( $types as $type ) {
			foreach ( array( ':' => 'children', '>' => 'subtype', '=' => 'default' ) as $operator => $meaning ) {
				if ( false !== strpos( $type, $operator ) ) {
					$item = explode( $operator, $type, 2 );
					$return[] = array( 'type' => $item[0], $meaning => $item[1] );
					continue 2;
				}
			}
			$return[] = compact( 'type' );
		}

		return $return;
	}

	/**
	 * Checks if the endpoint is publicly displayable
	 */
	function is_publicly_documentable() {
		return '__do_not_document' !== $this->group && true !== $this->in_testing;
	}

	/**
	 * Auto generates documentation based on description, method, path, path_labels, and query parameters.
	 * Echoes HTML.
	 */
	function document( $show_description = true ) {
		$original_post = isset( $GLOBALS['post'] ) ? $GLOBALS['post'] : 'unset';
		unset( $GLOBALS['post'] );

		$doc = $this->generate_documentation();

		if ( $show_description ) :
?>
<caption>
	<h1><?php echo wp_kses_post( $doc['method'] ); ?> <?php echo wp_kses_post( $doc['path_labeled'] ); ?></h1>
	<p><?php echo wp_kses_post( $doc['description'] ); ?></p>
</caption>

<?php endif; ?>

<?php if ( true === $this->deprecated ) { ?>
<p><strong>This endpoint is deprecated in favor of version <?php echo floatval( $this->new_version ); ?></strong></p>
<?php } ?>

<section class="resource-url">
	<h2 id="apidoc-resource-url">Resource URL</h2>
	<table class="api-doc api-doc-resource-parameters api-doc-resource">
		<thead>
			<tr>
				<th class="api-index-title" scope="column">Type</th>
				<th class="api-index-title" scope="column">URL and Format</th>
			</tr>
		</thead>
		<tbody>
			<tr class="api-index-item">
				<th scope="row" class="parameter api-index-item-title"><?php echo wp_kses_post( $doc['method'] ); ?></th>
				<?php
				$version = WPCOM_JSON_API__CURRENT_VERSION;
				if ( !empty( $this->max_version ) ) {
					$version = $this->max_version;
				}
				?>
				<td class="type api-index-item-title" style="white-space: nowrap;">https://public-api.wordpress.com/rest/v<?php echo floatval( $version ); ?><?php echo wp_kses_post( $doc['path_labeled'] ); ?></td>
			</tr>
		</tbody>
	</table>
</section>

<?php

		foreach ( array(
			'path'     => 'Method Parameters',
			'query'    => 'Query Parameters',
			'body'     => 'Request Parameters',
			'response' => 'Response Parameters',
		) as $doc_section_key => $label ) :
			$doc_section = 'response' === $doc_section_key ? $doc['response']['body'] : $doc['request'][$doc_section_key];
			if ( !$doc_section ) {
				continue;
			}

			$param_label = strtolower( str_replace( ' ', '-', $label ) );
?>

<section class="<?php echo $param_label; ?>">

<h2 id="apidoc-<?php echo esc_attr( $doc_section_key ); ?>"><?php echo wp_kses_post( $label ); ?></h2>

<table class="api-doc api-doc-<?php echo $param_label; ?>-parameters api-doc-<?php echo strtolower( str_replace( ' ', '-', $doc['group'] ) ); ?>">

<thead>
	<tr>
		<th class="api-index-title" scope="column">Parameter</th>
		<th class="api-index-title" scope="column">Type</th>
		<th class="api-index-title" scope="column">Description</th>
	</tr>
</thead>
<tbody>

<?php foreach ( $doc_section as $key => $item ) : ?>

	<tr class="api-index-item">
		<th scope="row" class="parameter api-index-item-title"><?php echo wp_kses_post( $key ); ?></th>
		<td class="type api-index-item-title"><?php echo wp_kses_post( $item['type'] ); // @todo auto-link? ?></td>
		<td class="description api-index-item-body"><?php

		$this->generate_doc_description( $item['description'] );

		?></td>
	</tr>

<?php endforeach; ?>
</tbody>
</table>
</section>
<?php endforeach; ?>

<?php
		// If no example was hardcoded in the doc, try to get some
		if ( empty( $this->example_response ) ) {

			// Examples for endpoint documentation response
			$response_key  = 'dev_example_response_' . $this->version . '_' . $this->method . '_' . sanitize_key( $this->path );
			$response_body = wp_cache_get( $response_key );

			// Response doesn't exist, so run the request
			if ( false === $response_body ) {

				// Only trust GET request
				if ( 'GET' === $this->method ) {
					$response      = wp_remote_get( $this->example_request );
					$response_body = wp_remote_retrieve_body( $response );

					// Only cache if there's a result
					if ( ! is_wp_error( $response ) && strlen( $response_body ) ) {
						wp_cache_set( $response_key, $response_body );
					} else {
						wp_cache_delete( $response_key );
					}
				}
			}

		// Example response was passed into the constructor via params
		} else {
			$response_body = $this->example_response;
		}

		// Wrap the response in a sourcecode shortcode
		if ( !empty( $response_body ) && !is_wp_error( $response ) ) {
			$response_body = '[sourcecode language="javascript" wraplines="false" light="true" autolink="false" htmlscript="false"]' . $response_body . '[/sourcecode]';
			$response_body = apply_filters( 'the_content', $response_body );
			$this->example_response = $response_body;
		}

		$curl = 'curl';

		$php_opts = array( 'ignore_errors' => true );

		if ( 'GET' !== $this->method ) {
			$php_opts['method'] = $this->method;
		}

		if ( $this->example_request_data ) {
			if ( isset( $this->example_request_data['headers'] ) && is_array( $this->example_request_data['headers'] ) ) {
				$php_opts['header'] = array();
				foreach ( $this->example_request_data['headers'] as $header => $value ) {
					$curl .= " \\\n -H " . escapeshellarg( "$header: $value" );
					$php_opts['header'][] = "$header: $value";
				}
			}

			if ( isset( $this->example_request_data['body'] ) && is_array( $this->example_request_data['body'] ) ) {
				$php_opts['content'] = $this->example_request_data['body'];
				$php_opts['header'][] = 'Content-Type: application/x-www-form-urlencoded';
				foreach ( $this->example_request_data['body'] as $key => $value ) {
					$curl .= " \\\n --data-urlencode " . escapeshellarg( "$key=$value" );
				}
			}
		}

		if ( $php_opts ) {
			$php_opts_exported = var_export( array( 'http' => $php_opts ), true );
			if ( !empty( $php_opts['content'] ) ) {
				$content_exported = preg_quote( var_export( $php_opts['content'], true ), '/' );
				$content_exported = '\\s*' . str_replace( "\n", "\n\\s*", $content_exported ) . '\\s*';
				$php_opts_exported = preg_replace_callback( "/$content_exported/", array( $this, 'add_http_build_query_to_php_content_example' ), $php_opts_exported );
			}
			$php = <<<EOPHP
<?php

\$options  = $php_opts_exported;

\$context  = stream_context_create( \$options );
\$response = file_get_contents(
  '$this->example_request',
  false,
  \$context
);
\$response = json_decode( \$response );

?>
EOPHP;
		} else {
			$php = <<<EOPHP
<?php

\$response = file_get_contents( '$this->example_request' );
\$response = json_decode( \$response );

?>
EOPHP;
		}

		if ( false !== strpos( $curl, "\n" ) ) {
			$curl .= " \\\n";
		}

		// Escape square brackets to prevent curl "[globbing] bad range specification" errors
		$example_request = strtr( $this->example_request, array( '[' => '\[', ']' => '\]' ) );

		$curl .= ' ' . escapeshellarg( $example_request );

		$curl = '[sourcecode language="bash" wraplines="false" light="true" autolink="false" htmlscript="false"]' . $curl . '[/sourcecode]';
		$curl = apply_filters( 'the_content', $curl );

		$php = '[sourcecode language="php" wraplines="false" light="true" autolink="false" htmlscript="false"]' . $php . '[/sourcecode]';
		$php = apply_filters( 'the_content', $php );
?>

<?php if ( ! empty( $this->example_request ) || ! empty( $this->example_request_data ) || ! empty( $this->example_response ) ) : ?>

	<section class="example-response">
		<h2 id="apidoc-example">Example</h2>

		<section>
			<h3>cURL</h3>
			<?php echo wp_kses_post( $curl ); ?>
		</section>

		<section>
			<h3>PHP</h3>
			<?php echo wp_kses_post( $php ); ?>
		</section>

		<?php if ( ! empty( $this->example_response ) ) : ?>

			<section>
				<h3>Response Body</h3>
				<?php echo $this->example_response; ?>
			</section>

		<?php endif; ?>

	</section>

<?php endif; ?>

<?php
		if ( 'unset' !== $original_post ) {
			$GLOBALS['post'] = $original_post;
		}
	}

	function add_http_build_query_to_php_content_example( $matches ) {
		$trimmed_match = ltrim( $matches[0] );
		$pad = substr( $matches[0], 0, -1 * strlen( $trimmed_match ) );
		$pad = ltrim( $pad, ' ' );
		$return = '  ' . str_replace( "\n", "\n  ", $matches[0] );
		return " http_build_query({$return}{$pad})";
	}

	/**
	 * Recursively generates the <dl>'s to document item descriptions.
	 * Echoes HTML.
	 */
	function generate_doc_description( $item ) {
		if ( is_array( $item ) ) : ?>

		<dl>
<?php			foreach ( $item as $description_key => $description_value ) : ?>

			<dt><?php echo wp_kses_post( $description_key . ':' ); ?></dt>
			<dd><?php $this->generate_doc_description( $description_value ); ?></dd>

<?php			endforeach; ?>

		</dl>

<?php
		else :
			echo wp_kses_post( $item );
		endif;
	}

	/**
	 * Auto generates documentation based on description, method, path, path_labels, and query parameters.
	 * Echoes HTML.
	 */
	function generate_documentation() {
		$format       = str_replace( '%d', '%s', $this->path );
		$path_labeled = $format;
		if ( ! empty( $this->path_labels ) ) {
			$path_labeled = vsprintf( $format, array_keys( $this->path_labels ) );
		}
		$boolean_arg  = array( 'false', 'true' );
		$naeloob_arg  = array( 'true', 'false' );

		$doc = array(
			'description'  => $this->description,
			'method'       => $this->method,
			'path_format'  => $this->path,
			'path_labeled' => $path_labeled,
			'group'        => $this->group,
			'request' => array(
				'path'  => array(),
				'query' => array(),
				'body'  => array(),
			),
			'response' => array(
				'body' => array(),
			)
		);

		foreach ( array( 'path_labels' => 'path', 'query' => 'query', 'request_format' => 'body', 'response_format' => 'body' ) as $_property => $doc_item ) {
			foreach ( (array) $this->$_property as $key => $description ) {
				if ( is_array( $description ) ) {
					$description_keys = array_keys( $description );
					if ( $boolean_arg === $description_keys || $naeloob_arg === $description_keys ) {
						$type = '(bool)';
					} else {
						$type = '(string)';
					}

					if ( 'response_format' !== $_property ) {
						// hack - don't show "(default)" in response format
						reset( $description );
						$description_key = key( $description );
						$description[$description_key] = "(default) {$description[$description_key]}";
					}
				} else {
					$types   = $this->parse_types( $description );
					$type    = array();
					$default = '';

					if ( 'none' == $types ) {
						$types = array();
						$types[]['type'] = 'none';
					}

					foreach ( $types as $type_array ) {
						$type[] = $type_array['type'];
						if ( isset( $type_array['default'] ) ) {
							$default = $type_array['default'];
							if ( 'string' === $type_array['type'] ) {
								$default = "'$default'";
							}
						}
					}
					$type = '(' . join( '|', $type ) . ')';
					$noop = ''; // skip an index in list below
					list( $noop, $description ) = explode( ')', $description, 2 );
					$description = trim( $description );
					if ( $default ) {
						$description .= " Default: $default.";
					}
				}

				$item = compact( 'type', 'description' );

				if ( 'response_format' === $_property ) {
					$doc['response'][$doc_item][$key] = $item;
				} else {
					$doc['request'][$doc_item][$key] = $item;
				}
			}
		}

		return $doc;
	}

	function user_can_view_post( $post_id ) {
		$post = get_post( $post_id );
		if ( !$post || is_wp_error( $post ) ) {
			return false;
		}

		if ( 'inherit' === $post->post_status ) {
			$parent_post = get_post( $post->post_parent );
			$post_status_obj = get_post_status_object( $parent_post->post_status );
		} else {
			$post_status_obj = get_post_status_object( $post->post_status );
		}

		if ( !$post_status_obj->public ) {
			if ( is_user_logged_in() ) {
				if ( $post_status_obj->protected ) {
					if ( !current_user_can( 'edit_post', $post->ID ) ) {
						return new WP_Error( 'unauthorized', 'User cannot view post', 403 );
					}
				} elseif ( $post_status_obj->private ) {
					if ( !current_user_can( 'read_post', $post->ID ) ) {
						return new WP_Error( 'unauthorized', 'User cannot view post', 403 );
					}
				} elseif ( 'trash' === $post->post_status ) {
					if ( !current_user_can( 'edit_post', $post->ID ) ) {
						return new WP_Error( 'unauthorized', 'User cannot view post', 403 );
					}
				} elseif ( 'auto-draft' === $post->post_status ) {
					//allow auto-drafts
				} else {
					return new WP_Error( 'unauthorized', 'User cannot view post', 403 );
				}
			} else {
				return new WP_Error( 'unauthorized', 'User cannot view post', 403 );
			}
		}

		if ( -1 == get_option( 'blog_public' ) && ! apply_filters( 'wpcom_json_api_user_can_view_post', current_user_can( 'read_post', $post->ID ), $post ) ) {
			return new WP_Error( 'unauthorized', 'User cannot view post', array( 'status_code' => 403, 'error' => 'private_blog' ) );
		}

		if ( strlen( $post->post_password ) && !current_user_can( 'edit_post', $post->ID ) ) {
			return new WP_Error( 'unauthorized', 'User cannot view password protected post', array( 'status_code' => 403, 'error' => 'password_protected' ) );
		}

		return true;
	}

	/**
	 * Returns author object.
	 *
	 * @param $author user ID, user row, WP_User object, comment row, post row
	 * @param $show_email output the author's email address?
	 *
	 * @return (object)
	 */
	function get_author( $author, $show_email = false ) {
		if ( isset( $author->comment_author_email ) && !$author->user_id ) {
			$ID          = 0;
			$login       = '';
			$email       = $author->comment_author_email;
			$name        = $author->comment_author;
			$URL         = $author->comment_author_url;
			$profile_URL = 'http://en.gravatar.com/' . md5( strtolower( trim( $email ) ) );
			$nice        = '';
			$site_id     = -1;

			// Comment author URLs and Emails are sent through wp_kses() on save, which replaces "&" with "&amp;"
			// "&" is the only email/URL character altered by wp_kses()
			foreach ( array( 'email', 'URL' ) as $field ) {
				$$field = str_replace( '&amp;', '&', $$field );
			}
		} else {
			if ( isset( $author->post_author ) ) {
				// then $author is a Post Object.
				if ( 0 == $author->post_author )
					return null;
				$is_jetpack = true === apply_filters( 'is_jetpack_site', false, get_current_blog_id() );
				$post_id = $author->ID;
<<<<<<< HEAD
				if ( $is_jetpack && ( defined( 'IS_WPCOM' ) && IS_WPCOM ) ) { 
=======
				if ( $is_jetpack && ( defined( 'IS_WPCOM' ) && IS_WPCOM ) ) {
>>>>>>> 204e2f28
					$ID    = get_post_meta( $post_id, '_jetpack_post_author_external_id', true );
					$email = get_post_meta( $post_id, '_jetpack_author_email', true );
					$login = '';
					$name  = get_post_meta( $post_id, '_jetpack_author', true );
					$URL   = '';
					$nice  = '';
				} else {
					$author = $author->post_author;
				}
			} elseif ( isset( $author->user_id ) && $author->user_id ) {
				$author = $author->user_id;
			} elseif ( isset( $author->user_email ) ) {
				$author = $author->ID;
			}

			if ( ! isset( $ID ) ) {
				$user = get_user_by( 'id', $author );
				if ( ! $user || is_wp_error( $user ) ) {
					trigger_error( 'Unknown user', E_USER_WARNING );

					return null;
				}
				$ID    = $user->ID;
				$email = $user->user_email;
				$login = $user->user_login;
				$name  = $user->display_name;
				$URL   = $user->user_url;
				$nice  = $user->user_nicename;
			}
			if ( defined( 'IS_WPCOM' ) && IS_WPCOM && ! $is_jetpack ) {
				$active_blog = get_active_blog_for_user( $ID );
				$site_id     = $active_blog->blog_id;
				$profile_URL = "http://en.gravatar.com/{$login}";
			} else {
				$profile_URL = 'http://en.gravatar.com/' . md5( strtolower( trim( $email ) ) );
				$site_id     = -1;
			}
		}

		$avatar_URL = $this->api->get_avatar_url( $email );

		$email = $show_email ? (string) $email : false;

		$author = array(
			'ID'          => (int) $ID,
			'login'       => (string) $login,
			'email'       => $email, // (string|bool)
			'name'        => (string) $name,
			'nice_name'   => (string) $nice,
			'URL'         => (string) esc_url_raw( $URL ),
			'avatar_URL'  => (string) esc_url_raw( $avatar_URL ),
			'profile_URL' => (string) esc_url_raw( $profile_URL ),
		);

		if ($site_id > -1) {
			$author['site_ID'] = (int) $site_id;
		}

		return (object) $author;
	}

	function get_media_item( $media_id ) {
		$media_item = get_post( $media_id );

		if ( !$media_item || is_wp_error( $media_item ) )
			return new WP_Error( 'unknown_media', 'Unknown Media', 404 );

		$response = array(
			'id'    => strval( $media_item->ID ),
			'date' =>  (string) $this->format_date( $media_item->post_date_gmt, $media_item->post_date ),
			'parent'           => $media_item->post_parent,
			'link'             => wp_get_attachment_url( $media_item->ID ),
			'title'            => $media_item->post_title,
			'caption'          => $media_item->post_excerpt,
			'description'      => $media_item->post_content,
			'metadata'         => wp_get_attachment_metadata( $media_item->ID ),
		);

		if ( defined( 'IS_WPCOM' ) && IS_WPCOM && is_array( $response['metadata'] ) && ! empty( $response['metadata']['file'] ) ) {
			remove_filter( '_wp_relative_upload_path', 'wpcom_wp_relative_upload_path', 10 );
			$response['metadata']['file'] = _wp_relative_upload_path( $response['metadata']['file'] );
			add_filter( '_wp_relative_upload_path', 'wpcom_wp_relative_upload_path', 10, 2 );
		}

		$response['meta'] = (object) array(
			'links' => (object) array(
				'self' => (string) $this->get_media_link( $this->api->get_blog_id_for_output(), $media_id ),
				'help' => (string) $this->get_media_link( $this->api->get_blog_id_for_output(), $media_id, 'help' ),
				'site' => (string) $this->get_site_link( $this->api->get_blog_id_for_output() ),
			),
		);

		return (object) $response;
	}

	function get_media_item_v1_1( $media_id ) {
		$media_item = get_post( $media_id );

		if ( ! $media_item || is_wp_error( $media_item ) )
			return new WP_Error( 'unknown_media', 'Unknown Media', 404 );

		$file = basename( wp_get_attachment_url( $media_item->ID ) );
		$file_info = pathinfo( $file );
		$ext  = $file_info['extension'];

		$response = array(
			'ID'           => $media_item->ID,
			'URL'          => wp_get_attachment_url( $media_item->ID ),
			'guid'         => $media_item->guid,
			'date'         => (string) $this->format_date( $media_item->post_date_gmt, $media_item->post_date ),
			'post_ID'      => $media_item->post_parent,
			'file'         => $file,
			'mime_type'    => $media_item->post_mime_type,
			'extension'    => $ext,
			'title'        => $media_item->post_title,
			'caption'      => $media_item->post_excerpt,
			'description'  => $media_item->post_content,
			'alt'          => get_post_meta( $media_item->ID, '_wp_attachment_image_alt', true ),
			'thumbnails'   => array()
		);

		if ( in_array( $ext, array( 'jpg', 'jpeg', 'png', 'gif' ) ) ) {
			$metadata = wp_get_attachment_metadata( $media_item->ID );
			$response['height'] = $metadata['height'];
			$response['width']  = $metadata['width'];
			foreach ( $metadata['sizes'] as $size => $size_details ) {
				$response['thumbnails'][ $size ] = dirname( $response['URL'] ) . '/' . $size_details['file'];
			}
			$response['exif']   = $metadata['image_meta'];
		}

		if ( in_array( $ext, array( 'mp3', 'm4a', 'wav', 'ogg' ) ) ) {
			$metadata = wp_get_attachment_metadata( $media_item->ID );
			$response['exif']   = $metadata;
		}

		if ( in_array( $ext, array( 'ogv', 'mp4', 'mov', 'wmv', 'avi', 'mpg', '3gp', '3g2', 'm4v' ) ) ) {
			$metadata = wp_get_attachment_metadata( $media_item->ID );
			$response['height'] = $metadata['height'];
			$response['width']  = $metadata['width'];

			// add VideoPress info
			if ( function_exists( 'video_get_info_by_blogpostid' ) ) {
				$info = video_get_info_by_blogpostid( $this->api->get_blog_id_for_output(), $media_id );

				// Thumbnails
				if ( function_exists( 'video_format_done' ) && function_exists( 'video_image_url_by_guid' ) ) {
					$response['thumbnails'] = array( 'fmt_hd' => '', 'fmt_dvd' => '', 'fmt_std' => '' );
					foreach ( $response['thumbnails'] as $size => $thumbnail_url ) {
						if ( video_format_done( $info, $size ) ) {
							$response['thumbnails'][ $size ] = video_image_url_by_guid( $info->guid, $size );
						} else {
							unset( $response['thumbnails'][ $size ] );
						}
					}
				}

				$response['videopress_guid'] = $info->guid;
				$response['videopress_processing_done'] = true;
				if ( '0000-00-00 00:00:00' == $info->finish_date_gmt ) {
					$response['videopress_processing_done'] = false;
				}
			}
		}

		$response['thumbnails'] = (object) $response['thumbnails'];

		$response['meta'] = (object) array(
			'links' => (object) array(
				'self' => (string) $this->get_media_link( $this->api->get_blog_id_for_output(), $media_id ),
				'help' => (string) $this->get_media_link( $this->api->get_blog_id_for_output(), $media_id, 'help' ),
				'site' => (string) $this->get_site_link( $this->api->get_blog_id_for_output() ),
			),
		);

		// add VideoPress link to the meta
		if ( in_array( $ext, array( 'ogv', 'mp4', 'mov', 'wmv', 'avi', 'mpg', '3gp', '3g2', 'm4v' ) ) ) {
			if ( function_exists( 'video_get_info_by_blogpostid' ) ) {
				$response['meta']->links->videopress = (string) $this->get_link( '/videos/%s', $response['videopress_guid'], '' );
			}
		}

		if ( $media_item->post_parent > 0 ) {
			$response['meta']->links->parent = (string) $this->get_post_link( $this->api->get_blog_id_for_output(), $media_item->post_parent );
		}

		return (object) $response;
	}

	function get_taxonomy( $taxonomy_id, $taxonomy_type, $context ) {

		$taxonomy = get_term_by( 'slug', $taxonomy_id, $taxonomy_type );
		/// keep updating this function
		if ( !$taxonomy || is_wp_error( $taxonomy ) ) {
			return new WP_Error( 'unknown_taxonomy', 'Unknown taxonomy', 404 );
		}

		return $this->format_taxonomy( $taxonomy, $taxonomy_type, $context );
	}

	function format_taxonomy( $taxonomy, $taxonomy_type, $context ) {
		// Permissions
		switch ( $context ) {
		case 'edit' :
			$tax = get_taxonomy( $taxonomy_type );
			if ( !current_user_can( $tax->cap->edit_terms ) )
				return new WP_Error( 'unauthorized', 'User cannot edit taxonomy', 403 );
			break;
		case 'display' :
			$tax = get_taxonomy( $taxonomy_type );
			if ( -1 == get_option( 'blog_public' ) && ! current_user_can( 'read' ) ) {
				return new WP_Error( 'unauthorized', 'User cannot view taxonomy', 403 );
			}
			break;
		default :
			return new WP_Error( 'invalid_context', 'Invalid API CONTEXT', 400 );
		}

		$response                = array();
		$response['ID']          = (int) $taxonomy->term_id;
		$response['name']        = (string) $taxonomy->name;
		$response['slug']        = (string) $taxonomy->slug;
		$response['description'] = (string) $taxonomy->description;
		$response['post_count']  = (int) $taxonomy->count;

		if ( 'category' === $taxonomy_type )
			$response['parent'] = (int) $taxonomy->parent;

		$response['meta'] = (object) array(
			'links' => (object) array(
				'self' => (string) $this->get_taxonomy_link( $this->api->get_blog_id_for_output(), $taxonomy->slug, $taxonomy_type ),
				'help' => (string) $this->get_taxonomy_link( $this->api->get_blog_id_for_output(), $taxonomy->slug, $taxonomy_type, 'help' ),
				'site' => (string) $this->get_site_link( $this->api->get_blog_id_for_output() ),
			),
		);

		return (object) $response;
	}

	/**
	 * Returns ISO 8601 formatted datetime: 2011-12-08T01:15:36-08:00
	 *
	 * @param $date_gmt (string) GMT datetime string.
	 * @param $date (string) Optional.  Used to calculate the offset from GMT.
	 *
	 * @return string
	 */
	function format_date( $date_gmt, $date = null ) {
		$timestamp_gmt = strtotime( "$date_gmt+0000" );

		if ( null === $date ) {
			$timestamp = $timestamp_gmt;
			$hours     = $minutes = $west = 0;
		} else {
			$date_time = date_create( "$date+0000" );
			if ( $date_time ) {
				$timestamp = date_format(  $date_time, 'U' );
			} else {
				$timestamp = 0;
			}

			// "0000-00-00 00:00:00" == -62169984000
			if ( -62169984000 == $timestamp_gmt ) {
				// WordPress sets post_date=now, post_date_gmt="0000-00-00 00:00:00" for all drafts
				// WordPress sets post_modified=now, post_modified_gmt="0000-00-00 00:00:00" for new drafts

				// Try to guess the correct offset from the blog's options.
				$timezone_string = get_option( 'timezone_string' );

				if ( $timezone_string && $date_time ) {
					$timezone = timezone_open( $timezone_string );
					if ( $timezone ) {
						$offset = $timezone->getOffset( $date_time );
					}
				} else {
					$offset = 3600 * get_option( 'gmt_offset' );
				}
			} else {
				$offset = $timestamp - $timestamp_gmt;
			}

			$west      = $offset < 0;
			$offset    = abs( $offset );
			$hours     = (int) floor( $offset / 3600 );
			$offset   -= $hours * 3600;
			$minutes   = (int) floor( $offset / 60 );
		}

		return (string) gmdate( 'Y-m-d\\TH:i:s', $timestamp ) . sprintf( '%s%02d:%02d', $west ? '-' : '+', $hours, $minutes );
	}

	/**
	 * Parses a date string and returns the local and GMT representations
	 * of that date & time in 'YYYY-MM-DD HH:MM:SS' format without
	 * timezones or offsets. If the parsed datetime was not localized to a
	 * particular timezone or offset we will assume it was given in GMT
	 * relative to now and will convert it to local time using either the
	 * timezone set in the options table for the blog or the GMT offset.
	 *
	 * @param datetime string
	 *
	 * @return array( $local_time_string, $gmt_time_string )
	 */
	function parse_date( $date_string ) {
		$date_string_info = date_parse( $date_string );
		if ( is_array( $date_string_info ) && 0 === $date_string_info['error_count'] ) {
			// Check if it's already localized. Can't just check is_localtime because date_parse('oppossum') returns true; WTF, PHP.
			if ( isset( $date_string_info['zone'] ) && true === $date_string_info['is_localtime'] ) {
				$dt_local = clone $dt_utc = new DateTime( $date_string );
				$dt_utc->setTimezone( new DateTimeZone( 'UTC' ) );
				return array(
					(string) $dt_local->format( 'Y-m-d H:i:s' ),
					(string) $dt_utc->format( 'Y-m-d H:i:s' ),
				);
			}

			// It's parseable but no TZ info so assume UTC
			$dt_local = clone $dt_utc = new DateTime( $date_string, new DateTimeZone( 'UTC' ) );
		} else {
			// Could not parse time, use now in UTC
			$dt_local = clone $dt_utc = new DateTime( 'now', new DateTimeZone( 'UTC' ) );
		}

		// First try to use timezone as it's daylight savings aware.
		$timezone_string = get_option( 'timezone_string' );
		if ( $timezone_string ) {
			$tz = timezone_open( $timezone_string );
			if ( $tz ) {
				$dt_local->setTimezone( $tz );
				return array(
					(string) $dt_local->format( 'Y-m-d H:i:s' ),
					(string) $dt_utc->format( 'Y-m-d H:i:s' ),
				);
			}
		}

		// Fallback to GMT offset (in hours)
		// NOTE: TZ of $dt_local is still UTC, we simply modified the timestamp with an offset.
		$gmt_offset_seconds = intval( get_option( 'gmt_offset' ) * 3600 );
		$dt_local->modify("+{$gmt_offset_seconds} seconds");
		return array(
			(string) $dt_local->format( 'Y-m-d H:i:s' ),
			(string) $dt_utc->format( 'Y-m-d H:i:s' ),
		);
	}

	// Load the functions.php file for the current theme to get its post formats, CPTs, etc.
	function load_theme_functions() {
		// the theme info we care about is found either within functions.php or one of the jetpack files. it might also make sense to load inc/wpcom.php and includes/wpcom.php if there is a need for it
		$function_files = array( '/functions.php', '/inc/jetpack.compat.php', '/inc/jetpack.php', '/includes/jetpack.compat.php' );

		// Is this a child theme? Load the child theme's functions file.
		if ( get_stylesheet_directory() !== get_template_directory() && wpcom_is_child_theme() ) {
			foreach ( $function_files as $function_file ) {
				if ( file_exists( get_stylesheet_directory() . $function_file ) ) {
					require_once(  get_stylesheet_directory() . $function_file );
				}
			}
		}

		foreach ( $function_files as $function_file ) {
			if ( file_exists( get_template_directory() . $function_file ) ) {
				require_once(  get_template_directory() . $function_file );
			}
		}

		// since the stuff we care about (CPTS, post formats, are usually on setup or init hooks, we want to load those)
		$this->copy_hooks( 'after_setup_theme', 'restapi_theme_after_setup_theme', WP_CONTENT_DIR . '/themes' );
		do_action( 'restapi_theme_after_setup_theme' );
		$this->copy_hooks( 'init', 'restapi_theme_init', WP_CONTENT_DIR . '/themes' );
		do_action( 'restapi_theme_init' );
	}

	function copy_hooks( $from_hook, $to_hook, $base_path = '' ) {
		global $wp_filter;
		foreach ( $wp_filter as $hook => $actions ) {
			if ( $from_hook <> $hook )
				continue;
			foreach ( (array) $actions as $priority => $callbacks ) {
				foreach( $callbacks as $callback_key => $callback_data ) {
					$callback = $callback_data['function'];
					$reflection = $this->get_reflection( $callback ); // use reflection api to determine filename where function is defined
					if ( false !== $reflection ) {
						$file_name = $reflection->getFileName();
						if ( 0 === strpos( $file_name, $base_path ) ) { // only copy hooks with functions which are part of VIP (the theme, parent theme, or VIP plugins)
							$wp_filter[$to_hook][$priority][ 'cph' . $callback_key ] = $callback_data;
						}
					}
				}
			}
		}
	}

	function get_reflection( $callback ) {
		if ( is_array( $callback ) ) {
			list( $class, $method ) = $callback;
			return new ReflectionMethod( $class, $method );
		}

		if ( is_string( $callback ) && strpos( $callback, "::" ) !== false ) {
			list( $class, $method ) = explode( "::", $callback );
			return new ReflectionMethod( $class, $method );
		}

		if ( version_compare( PHP_VERSION, "5.3.0", ">=" ) && method_exists( $callback, "__invoke" ) ) {
			return new ReflectionMethod( $callback, "__invoke" );
		}

		if ( is_string( $callback ) && strpos( $callback, "::" ) == false && function_exists( $callback ) ) {
			return new ReflectionFunction( $callback );
		}

		return false;
	}

	/**
	 * Try to find the closest supported version of an endpoint to the current endpoint
	 *
	 * For example, if we were looking at the path /animals/panda:
	 * - if the current endpoint is v1.3 and there is a v1.3 of /animals/%s available, we return 1.3
	 * - if the current endpoint is v1.3 and there is no v1.3 of /animals/%s known, we fall back to the
	 *   maximum available version of /animals/%s, e.g. 1.1
	 *
	 * This method is used in get_link() to construct meta links for API responses.
	 *
	 * @param $path string The current endpoint path, relative to the version
	 * @param $method string Request method used to access the endpoint path
	 * @return string The current version, or otherwise the maximum version available
	 */
	function get_closest_version_of_endpoint( $path, $request_method = 'GET' ) {

		$path = untrailingslashit( $path );

		// /help is a special case - always use the current request version
		if ( wp_endswith( $path, '/help' ) ) {
			return $this->api->version;
		}

		$endpoint_path_versions = $this->get_endpoint_path_versions();
		$last_path_segment = $this->get_last_segment_of_relative_path( $path );
		$max_version_found = null;

		foreach ( $endpoint_path_versions as $endpoint_last_path_segment => $endpoints ) {

			// Does the last part of the path match the path key? (e.g. 'posts')
			// If the last part contains a placeholder (e.g. %s), we want to carry on
			if ( $last_path_segment != $endpoint_last_path_segment && ! strstr( $endpoint_last_path_segment, '%' ) ) {
				continue;
			}

			foreach ( $endpoints as $endpoint ) {
				// Does the request method match?
				if ( ! in_array( $request_method, $endpoint['request_methods'] ) ) {
					continue;
				}

				$endpoint_path = untrailingslashit( $endpoint['path'] );
				$endpoint_path_regex = str_replace( array( '%s', '%d' ), array( '([^/?&]+)', '(\d+)' ), $endpoint_path );

				if ( ! preg_match( "#^$endpoint_path_regex\$#", $path, $matches ) ) {
					continue;
				}

				// Make sure the endpoint exists at the same version
				if ( version_compare( $this->api->version, $endpoint['min_version'], '>=') &&
					 version_compare( $this->api->version, $endpoint['max_version'], '<=') ) {
					return $this->api->version;
				}

				// If the endpoint doesn't exist at the same version, record the max version we found
				if ( empty( $max_version_found ) || version_compare( $max_version_found, $endpoint['max_version'], '<' ) ) {
					$max_version_found = $endpoint['max_version'];
				}
			}
		}

		// If the endpoint version is less than the requested endpoint version, return the max version found
		if ( ! empty( $max_version_found ) ) {
			return $max_version_found;
		}

		// Otherwise, use the API version of the current request
		return $this->api->version;
	}

	/**
	 * Get an array of endpoint paths with their associated versions
	 *
	 * The result is cached for 30 minutes.
	 *
	 * @return array Array of endpoint paths, min_versions and max_versions, keyed by last segment of path
	 **/
	protected function get_endpoint_path_versions() {

		// Do we already have the result of this method in the cache?
		$cache_result = get_transient( 'endpoint_path_versions' );

		if ( ! empty ( $cache_result ) ) {
			return $cache_result;
		}

		/*
		 * Create a map of endpoints and their min/max versions keyed by the last segment of the path (e.g. 'posts')
		 * This reduces the search space when finding endpoint matches in get_closest_version_of_endpoint()
		 */
		$endpoint_path_versions = array();

		foreach ( $this->api->endpoints as $key => $endpoint_objects ) {

			// The key contains a serialized path, min_version and max_version
			list( $path, $min_version, $max_version ) = unserialize( $key );

			// Grab the last component of the relative path to use as the top-level key
			$last_path_segment = $this->get_last_segment_of_relative_path( $path );

			$endpoint_path_versions[ $last_path_segment ][] = array(
				'path' => $path,
				'min_version' => $min_version,
				'max_version' => $max_version,
				'request_methods' => array_keys( $endpoint_objects )
			);
		}

		set_transient(
			'endpoint_path_versions',
			$endpoint_path_versions,
			(HOUR_IN_SECONDS / 2)
		);

		return $endpoint_path_versions;
	}

	/**
	 * Grab the last segment of a relative path
	 *
	 * @param string $path Path
	 * @return string Last path segment
	 */
	protected function get_last_segment_of_relative_path( $path) {
		$path_parts = array_filter( explode( '/', $path ) );

		if ( empty( $path_parts ) ) {
			return null;
		}

		return end( $path_parts );
	}

	/**
	 * Generate a URL to an endpoint
	 *
	 * Used to construct meta links in API responses
	 *
	 * @param mixed $args Optional arguments to be appended to URL
	 * @return string Endpoint URL
	 **/
	function get_link() {
		$args   = func_get_args();
		$format = array_shift( $args );
		$base = WPCOM_JSON_API__BASE;

		$path = array_pop( $args );

		if ( $path ) {
			$path = '/' . ltrim( $path, '/' );
		}

		$args[] = $path;

		// Escape any % in args before using sprintf
		$escaped_args = array();
		foreach ( $args as $arg_key => $arg_value ) {
			$escaped_args[ $arg_key ] = str_replace( '%', '%%', $arg_value );
		}

		$relative_path = vsprintf( "$format%s", $escaped_args );

		if ( ! wp_startswith( $relative_path, '.' ) ) {
			// Generic version. Match the requested version as best we can
			$api_version = $this->get_closest_version_of_endpoint( $relative_path );
			$base        = substr( $base, 0, - 1 ) . $api_version;
		}

		// http, WPCOM_JSON_API__BASE, ...    , path
		// %s  , %s                  , $format, %s
		return esc_url_raw( sprintf( "%s://%s$relative_path", $this->api->public_api_scheme, $base ) );
	}

	function get_me_link( $path = '' ) {
		return $this->get_link( '/me', $path );
	}

	function get_taxonomy_link( $blog_id, $taxonomy_id, $taxonomy_type, $path = '' ) {
		if ( 'category' === $taxonomy_type )
			return $this->get_link( '/sites/%d/categories/slug:%s', $blog_id, $taxonomy_id, $path );
		else
			return $this->get_link( '/sites/%d/tags/slug:%s', $blog_id, $taxonomy_id, $path );
	}

	function get_media_link( $blog_id, $media_id, $path = '' ) {
		return $this->get_link( '/sites/%d/media/%d', $blog_id, $media_id, $path );
	}

	function get_site_link( $blog_id, $path = '' ) {
		return $this->get_link( '/sites/%d', $blog_id, $path );
	}

	function get_post_link( $blog_id, $post_id, $path = '' ) {
		return $this->get_link( '/sites/%d/posts/%d', $blog_id, $post_id, $path );
	}

	function get_comment_link( $blog_id, $comment_id, $path = '' ) {
		return $this->get_link( '/sites/%d/comments/%d', $blog_id, $comment_id, $path );
	}

	function get_publicize_connection_link( $blog_id, $publicize_connection_id, $path = '' ) {
		return $this->get_link( '.1/sites/%d/publicize-connections/%d', $blog_id, $publicize_connection_id, $path );
	}

	function get_publicize_connections_link( $keyring_token_id, $path = '' ) {
		return $this->get_link( '.1/me/publicize-connections/?keyring_connection_ID=%d', $keyring_token_id, $path );
	}

	function get_keyring_connection_link( $keyring_token_id, $path = '' ) {
		return $this->get_link( '.1/me/keyring-connections/%d', $keyring_token_id, $path );
	}

	function get_external_service_link( $external_service, $path = '' ) {
		return $this->get_link( '.1/meta/external-services/%s', $external_service, $path );
	}


	/**
	* Check whether a user can view or edit a post type
	* @param string $post_type              post type to check
	* @param string $context                'display' or 'edit'
	* @return bool
	*/
	function current_user_can_access_post_type( $post_type, $context='display' ) {
		$post_type_object = get_post_type_object( $post_type );
		if ( ! $post_type_object ) {
			return false;
		}

		switch( $context ) {
			case 'edit':
				return current_user_can( $post_type_object->cap->edit_posts );
			case 'display':
				return $post_type_object->public || current_user_can( $post_type_object->cap->read_private_posts );
			default:
				return false;
		}
	}

	function is_post_type_allowed( $post_type ) {
		// if the post type is empty, that's fine, WordPress will default to post
		if ( empty( $post_type ) )
			return true;

		// allow special 'any' type
		if ( 'any' == $post_type )
			return true;

		// check for allowed types
		if ( in_array( $post_type, $this->_get_whitelisted_post_types() ) )
			return true;

		return false;
	}

	/**
	 * Gets the whitelisted post types that JP should allow access to.
	 *
	 * @return array Whitelisted post types.
	 */
	protected function _get_whitelisted_post_types() {
		$allowed_types = array( 'post', 'page', 'revision' );

		$allowed_types = apply_filters( 'rest_api_allowed_post_types', $allowed_types );

		return array_unique( $allowed_types );
	}

	function handle_media_creation_v1_1( $media_files, $media_urls, $media_attrs = array(), $force_parent_id = false ) {

		add_filter( 'upload_mimes', array( $this, 'allow_video_uploads' ) );

		$media_ids = $errors = array();
		$user_can_upload_files = current_user_can( 'upload_files' );
		$media_attrs = array_values( $media_attrs ); // reset the keys
		$i = 0;

		if ( ! empty( $media_files ) ) {
			$this->api->trap_wp_die( 'upload_error' );
			foreach ( $media_files as $media_item ) {
				$_FILES['.api.media.item.'] = $media_item;
				if ( ! $user_can_upload_files ) {
					$media_id = new WP_Error( 'unauthorized', 'User cannot upload media.', 403 );
				} else {
					if ( $force_parent_id ) {
						$parent_id = absint( $force_parent_id );
					} elseif ( ! empty( $media_attrs[$i] ) && ! empty( $media_attrs[$i]['parent_id'] ) ) {
						$parent_id = absint( $media_attrs[$i]['parent_id'] );
					} else {
						$parent_id = 0;
					}
					$media_id = media_handle_upload( '.api.media.item.', $parent_id );
				}
				if ( is_wp_error( $media_id ) ) {
					$errors[$i]['file']   = $media_item['name'];
					$errors[$i]['error']   = $media_id->get_error_code();
					$errors[$i]['message'] = $media_id->get_error_message();
				} else {
					$media_ids[$i] = $media_id;
				}

				$i++;
			}
			$this->api->trap_wp_die( null );
			unset( $_FILES['.api.media.item.'] );
		}

		if ( ! empty( $media_urls ) ) {
			foreach ( $media_urls as $url ) {
				if ( ! $user_can_upload_files ) {
					$media_id = new WP_Error( 'unauthorized', 'User cannot upload media.', 403 );
				} else {
					if ( $force_parent_id ) {
						$parent_id = absint( $force_parent_id );
					} else if ( ! empty( $media_attrs[$i] ) && ! empty( $media_attrs[$i]['parent_id'] ) ) {
						$parent_id = absint( $media_attrs[$i]['parent_id'] );
					} else {
						$parent_id = 0;
					}
					$media_id = $this->handle_media_sideload( $url, $parent_id );
				}
				if ( is_wp_error( $media_id ) ) {
					$errors[$i] = array(
						'file'    => $url,
						'error'   => $media_id->get_error_code(),
						'message' => $media_id->get_error_message(),
					);
				} elseif ( ! empty( $media_id ) ) {
					$media_ids[$i] = $media_id;
				}

				$i++;
			}
		}

		if ( ! empty( $media_attrs ) ) {
			foreach ( $media_ids as $index => $media_id ) {
				if ( empty( $media_attrs[$index] ) )
					continue;

				$attrs = $media_attrs[$index];
				$insert = array();

				if ( ! empty( $attrs['title'] ) ) {
					$insert['post_title'] = $attrs['title'];
				}

				if ( ! empty( $attrs['caption'] ) )
					$insert['post_excerpt'] = $attrs['caption'];

				if ( ! empty( $attrs['description'] ) )
					$insert['post_content'] = $attrs['description'];

				if ( empty( $insert ) )
					continue;

				$insert['ID'] = $media_id;
				wp_update_post( (object) $insert );
			}
		}

		return array( 'media_ids' => $media_ids, 'errors' => $errors );

	}

	function handle_media_sideload( $url, $parent_post_id = 0 ) {
		if ( ! function_exists( 'download_url' ) || ! function_exists( 'media_handle_sideload' ) )
			return false;

		// if we didn't get a URL, let's bail
		$parsed = @parse_url( $url );
		if ( empty( $parsed ) )
			return false;

		$tmp = download_url( $url );
		if ( is_wp_error( $tmp ) ) {
			return $tmp;
		}

		if ( ! file_is_displayable_image( $tmp ) ) {
			@unlink( $tmp );
			return false;
		}

		// emulate a $_FILES entry
		$file_array = array(
			'name' => basename( parse_url( $url, PHP_URL_PATH ) ),
			'tmp_name' => $tmp,
		);

		$id = media_handle_sideload( $file_array, $parent_post_id );
		@unlink( $tmp );

		if ( is_wp_error( $id ) ) {
			return $id;
		}

		if ( ! $id || ! is_int( $id ) ) {
			return false;
		}

		return $id;
	}

	function allow_video_uploads( $mimes ) {
		// if we are on Jetpack, bail - Videos are already allowed
		if ( ! defined( 'IS_WPCOM' ) || !IS_WPCOM ) {
			return $mimes;
		}

		// extra check that this filter is only ever applied during REST API requests
		if ( ! defined( 'REST_API_REQUEST' ) || ! REST_API_REQUEST ) {
			return $mimes;
		}

		// bail early if they already have the upgrade..
		if ( get_option( 'video_upgrade' ) == '1' ) {
			return $mimes;
		}

		// lets whitelist to only specific clients right now
		$clients_allowed_video_uploads = array();
		$clients_allowed_video_uploads = apply_filters( 'rest_api_clients_allowed_video_uploads', $clients_allowed_video_uploads );
		if ( !in_array( $this->api->token_details['client_id'], $clients_allowed_video_uploads ) ) {
			return $mimes;
		}

		$mime_list = wp_get_mime_types();

		$video_exts = explode( ' ', get_site_option( 'video_upload_filetypes', false, false ) );
		$video_exts = apply_filters( 'video_upload_filetypes', $video_exts );
		$video_mimes = array();

		if ( !empty( $video_exts ) ) {
			foreach ( $video_exts as $ext ) {
				foreach ( $mime_list as $ext_pattern => $mime ) {
					if ( $ext != '' && strpos( $ext_pattern, $ext ) !== false )
						$video_mimes[$ext_pattern] = $mime;
				}
			}

			$mimes = array_merge( $mimes, $video_mimes );
		}

		return $mimes;
	}

	function is_current_site_multi_user() {
		$users = wp_cache_get( 'site_user_count', 'WPCOM_JSON_API_Endpoint' );
		if ( false === $users ) {
			$user_query = new WP_User_Query( array(
				'blog_id' => get_current_blog_id(),
				'fields'  => 'ID',
			) );
			$users = (int) $user_query->get_total();
			wp_cache_set( 'site_user_count', $users, 'WPCOM_JSON_API_Endpoint', DAY_IN_SECONDS );
		}
		return $users > 1;
	}

	/**
	 * Return endpoint response
	 *
	 * @param ... determined by ->$path
	 *
	 * @return
	 * 	falsy: HTTP 500, no response body
	 *	WP_Error( $error_code, $error_message, $http_status_code ): HTTP $status_code, json_encode( array( 'error' => $error_code, 'message' => $error_message ) ) response body
	 *	$data: HTTP 200, json_encode( $data ) response body
	 */
	abstract function callback( $path = '' );


}

require_once( dirname( __FILE__ ) . '/json-endpoints.php' );<|MERGE_RESOLUTION|>--- conflicted
+++ resolved
@@ -1087,11 +1087,7 @@
 					return null;
 				$is_jetpack = true === apply_filters( 'is_jetpack_site', false, get_current_blog_id() );
 				$post_id = $author->ID;
-<<<<<<< HEAD
-				if ( $is_jetpack && ( defined( 'IS_WPCOM' ) && IS_WPCOM ) ) { 
-=======
 				if ( $is_jetpack && ( defined( 'IS_WPCOM' ) && IS_WPCOM ) ) {
->>>>>>> 204e2f28
 					$ID    = get_post_meta( $post_id, '_jetpack_post_author_external_id', true );
 					$email = get_post_meta( $post_id, '_jetpack_author_email', true );
 					$login = '';
