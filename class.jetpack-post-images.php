<?php

/**
 * Useful for finding an image to display alongside/in representation of a specific post.
 *
 * Includes a few different methods, all of which return a similar-format array containing
 * details of any images found. Everything can (should) be called statically, it's just a
 * function-bucket. You can also call Jetpack_PostImages::get_image() to cycle through all of the methods until
 * one of them finds something useful.
 *
 * This file is included verbatim in Jetpack
 */
class Jetpack_PostImages {
	/**
	 * If a slideshow is embedded within a post, then parse out the images involved and return them
	 */
	static function from_slideshow( $post_id, $width = 200, $height = 200 ) {
		$images = array();

		$post = get_post( $post_id );

		if ( ! $post ) {
			return $images;
		}

		if ( ! empty( $post->post_password ) ) {
			return $images;
		}

		if ( false === has_shortcode( $post->post_content, 'slideshow' ) ) {
			return $images; // no slideshow - bail
		}

		$permalink = get_permalink( $post->ID );

		// Mechanic: Somebody set us up the bomb
		$old_post = $GLOBALS['post'];
		$GLOBALS['post'] = $post;
		$old_shortcodes = $GLOBALS['shortcode_tags'];
		$GLOBALS['shortcode_tags'] = array( 'slideshow' => $old_shortcodes['slideshow'] );

		// Find all the slideshows
		preg_match_all( '/' . get_shortcode_regex() . '/sx', $post->post_content, $slideshow_matches, PREG_SET_ORDER );

		ob_start(); // The slideshow shortcode handler calls wp_print_scripts and wp_print_styles... not too happy about that

		foreach ( $slideshow_matches as $slideshow_match ) {
			$slideshow = do_shortcode_tag( $slideshow_match );
			if ( false === $pos = stripos( $slideshow, 'jetpack-slideshow' ) ) // must be something wrong - or we changed the output format in which case none of the following will work
				continue;
			$start = strpos( $slideshow, '[', $pos );
			$end = strpos( $slideshow, ']', $start );
			$post_images = json_decode( wp_specialchars_decode( str_replace( "'", '"', substr( $slideshow, $start, $end - $start + 1 ) ), ENT_QUOTES ) ); // parse via JSON
			foreach ( $post_images as $post_image ) {
				if ( !$post_image_id = absint( $post_image->id ) )
					continue;

				$meta = wp_get_attachment_metadata( $post_image_id );

				// Must be larger than 200x200 (or user-specified)
				if ( !isset( $meta['width'] ) || $meta['width'] < $width )
					continue;
				if ( !isset( $meta['height'] ) || $meta['height'] < $height )
					continue;

				$url = wp_get_attachment_url( $post_image_id );

				$images[] = array(
					'type'       => 'image',
					'from'       => 'slideshow',
					'src'        => $url,
					'src_width'  => $meta['width'],
					'src_height' => $meta['height'],
					'href'       => $permalink,
				);
			}
		}
		ob_end_clean();

		// Operator: Main screen turn on
		$GLOBALS['shortcode_tags'] = $old_shortcodes;
		$GLOBALS['post'] = $old_post;

		return $images;
	}

	/**
	 * If a gallery is detected, then get all the images from it.
	 */
	static function from_gallery( $post_id ) {
		$images = array();

		$post = get_post( $post_id );

		if ( ! $post ) {
			return $images;
		}

		if ( ! empty( $post->post_password ) ) {
			return $images;
		}

		$permalink = get_permalink( $post->ID );

		/**
		 *  Juggle global post object because the gallery shortcode uses the
		 *  global object.
		 *
		 *  See core ticket:
		 *  https://core.trac.wordpress.org/ticket/39304
		 */
		$juggle_post = $GLOBALS['post'];
		$GLOBALS['post'] = $post;
<<<<<<< HEAD
		$galleries = get_post_galleries( $post->ID, false );
		$GLOBALS['post'] = $juggle_post;

		foreach ( $galleries as $gallery ) {
			if ( isset( $gallery['type'] ) && 'slideshow' === $gallery['type'] && ! empty( $gallery['ids'] ) ) {
				$image_ids = explode( ',', $gallery['ids'] );
				$image_size = isset( $gallery['size'] ) ? $gallery['size'] : 'thumbnail';
				foreach ( $image_ids as $image_id ) {
					$image = wp_get_attachment_image_src( $image_id, $image_size );
					if ( ! empty( $image[0] ) ) {
						list( $raw_src ) = explode( '?', $image[0] ); // pull off any Query string (?w=250)
						$raw_src = wp_specialchars_decode( $raw_src ); // rawify it
						$raw_src = esc_url_raw( $raw_src ); // clean it
						$images[] = array(
							'type'  => 'image',
							'from'  => 'gallery',
							'src'   => $raw_src,
							'href'  => $permalink,
						);
					}
				}
			} elseif ( ! empty( $gallery['src'] ) ) {
				foreach ( $gallery['src'] as $src ) {
					list( $raw_src ) = explode( '?', $src ); // pull off any Query string (?w=250)
					$raw_src = wp_specialchars_decode( $raw_src ); // rawify it
					$raw_src = esc_url_raw( $raw_src ); // clean it
					$images[] = array(
						'type'  => 'image',
						'from'  => 'gallery',
						'src'   => $raw_src,
						'href'  => $permalink,
					);
				}
=======
		$gallery_images = get_post_galleries_images( $post->ID, false );
		$GLOBALS['post'] = $juggle_post;

		foreach ( $gallery_images as $galleries ) {
			foreach ( $galleries as $src ) {
				list( $raw_src ) = explode( '?', $src ); // pull off any Query string (?w=250)
				$raw_src = wp_specialchars_decode( $raw_src ); // rawify it
				$raw_src = esc_url_raw( $raw_src ); // clean it
				$images[] = array(
					'type'  => 'image',
					'from'  => 'gallery',
					'src'   => $raw_src,
					'href'  => $permalink,
				);
>>>>>>> 88a8f1a9
			}
		}

		return $images;
	}

	/**
	 * Get attachment images for a specified post and return them. Also make sure
	 * their dimensions are at or above a required minimum.
	 */
	static function from_attachment( $post_id, $width = 200, $height = 200 ) {
		$images = array();

		$post = get_post( $post_id );

		if ( ! empty( $post->post_password ) ) {
			return $images;
		}

		$post_images = get_posts( array(
			'post_parent' => $post_id,   // Must be children of post
			'numberposts' => 5,          // No more than 5
			'post_type' => 'attachment', // Must be attachments
			'post_mime_type' => 'image', // Must be images
		) );

		if ( ! $post_images ) {
			return $images;
		}

		$permalink = get_permalink( $post_id );

		foreach ( $post_images as $post_image ) {
			$meta = wp_get_attachment_metadata( $post_image->ID );
			// Must be larger than 200x200
			if ( !isset( $meta['width'] ) || $meta['width'] < $width )
				continue;
			if ( !isset( $meta['height'] ) || $meta['height'] < $height )
				continue;

			$url = wp_get_attachment_url( $post_image->ID );

			$images[] = array(
				'type'       => 'image',
				'from'       => 'attachment',
				'src'        => $url,
				'src_width'  => $meta['width'],
				'src_height' => $meta['height'],
				'href'       => $permalink,
			);
		}

		/*
		* We only want to pass back attached images that were actually inserted.
		* We can load up all the images found in the HTML source and then
		* compare URLs to see if an image is attached AND inserted.
		*/
		$html_images = self::from_html( $post_id );
		$inserted_images = array();

		foreach( $html_images as $html_image ) {
			$src = parse_url( $html_image['src'] );
			// strip off any query strings from src
			if( ! empty( $src['scheme'] ) && ! empty( $src['host'] ) ) {
				$inserted_images[] = $src['scheme'] . '://' . $src['host'] . $src['path'];
			} elseif( ! empty( $src['host'] ) ) {
				$inserted_images[] = set_url_scheme( 'http://' . $src['host'] . $src['path'] );
			} else {
				$inserted_images[] = site_url( '/' ) . $src['path'];
			}
		}
		foreach( $images as $i => $image ) {
			if ( !in_array( $image['src'], $inserted_images ) )
				unset( $images[$i] );
		}

		return $images;
	}

	/**
	 * Check if a Featured Image is set for this post, and return it in a similar
	 * format to the other images?_from_*() methods.
	 * @param  int $post_id The post ID to check
	 * @return Array containing details of the Featured Image, or empty array if none.
	 */
	static function from_thumbnail( $post_id, $width = 200, $height = 200 ) {
		$images = array();

		$post = get_post( $post_id );

		if ( ! empty( $post->post_password ) ) {
			return $images;
		}

		if ( ! function_exists( 'get_post_thumbnail_id' ) ) {
			return $images;
		}

		$thumb = get_post_thumbnail_id( $post_id );

		if ( $thumb ) {
			$meta = wp_get_attachment_metadata( $thumb );
			// Must be larger than requested minimums
			if ( !isset( $meta['width'] ) || $meta['width'] < $width )
				return $images;
			if ( !isset( $meta['height'] ) || $meta['height'] < $height )
				return $images;

			$too_big = ( ( ! empty( $meta['width'] ) && $meta['width'] > 1200 ) || ( ! empty( $meta['height'] ) && $meta['height'] > 1200 ) );

			if (
				$too_big &&
				(
					( method_exists( 'Jetpack', 'is_module_active' ) && Jetpack::is_module_active( 'photon' ) ) ||
<<<<<<< HEAD
					( defined( 'WPCOM' ) && IS_WPCOM )
=======
					( defined( 'IS_WPCOM' ) && IS_WPCOM )
>>>>>>> 88a8f1a9
				)
			) {
				$img_src = wp_get_attachment_image_src( $thumb, array( 1200, 1200 ) );
			} else {
				$img_src = wp_get_attachment_image_src( $thumb, 'full' );
			}
			if ( ! is_array( $img_src ) ) {
				// If wp_get_attachment_image_src returns false but we know that there should be an image that could be used.
				// we try a bit harder and user the data that we have.
				$thumb_post_data = get_post( $thumb );
				$img_src = array( $thumb_post_data->guid, $meta['width'], $meta['height'] );
			}

			$url = $img_src[0];
			$images = array( array( // Other methods below all return an array of arrays
				'type'       => 'image',
				'from'       => 'thumbnail',
				'src'        => $url,
				'src_width'  => $img_src[1],
				'src_height' => $img_src[2],
				'href'       => get_permalink( $thumb ),
			) );

		}

		if ( empty( $images ) && ( defined( 'IS_WPCOM' ) && IS_WPCOM ) ) {
			$meta_thumbnail = get_post_meta( $post_id, '_jetpack_post_thumbnail', true );
			if ( ! empty( $meta_thumbnail ) ) {
				if ( ! isset( $meta_thumbnail['width'] ) || $meta_thumbnail['width'] < $width ) {
					return $images;
				}

				if ( ! isset( $meta_thumbnail['height'] ) || $meta_thumbnail['height'] < $height ) {
					return $images;
				}

				$images = array( array( // Other methods below all return an array of arrays
					'type'       => 'image',
					'from'       => 'thumbnail',
					'src'        => $meta_thumbnail['URL'],
					'src_width'  => $meta_thumbnail['width'],
					'src_height' => $meta_thumbnail['height'],
					'href'       => $meta_thumbnail['URL'],
				) );
			}
		}

		return $images;
	}

	/**
	 * Very raw -- just parse the HTML and pull out any/all img tags and return their src
	 * @param  mixed $html_or_id The HTML string to parse for images, or a post id
	 * @return Array containing images
	 */
	static function from_html( $html_or_id ) {
		$images = array();

		if ( is_numeric( $html_or_id ) ) {
			$post = get_post( $html_or_id );

			if ( empty( $post ) || ! empty( $post->post_password ) ) {
				return $images;
			}

			$html = $post->post_content; // DO NOT apply the_content filters here, it will cause loops
		} else {
			$html = $html_or_id;
		}

		if ( ! $html ) {
			return $images;
		}

		preg_match_all( '!<img.*src=[\'"]([^"]+)[\'"].*/?>!iUs', $html, $matches );
		if ( !empty( $matches[1] ) ) {
			foreach ( $matches[1] as $match ) {
				if ( stristr( $match, '/smilies/' ) )
					continue;

				$images[] = array(
					'type'  => 'image',
					'from'  => 'html',
					'src'   => html_entity_decode( $match ),
					'href'  => '', // No link to apply to these. Might potentially parse for that as well, but not for now
				);
			}
		}

		return $images;
	}

	/**
	 * @param    int $post_id The post ID to check
	 * @param    int $size
	 * @return Array containing details of the image, or empty array if none.
	 */
	static function from_blavatar( $post_id, $size = 96 ) {

		$permalink = get_permalink( $post_id );

		if ( function_exists( 'blavatar_domain' ) && function_exists( 'blavatar_exists' ) && function_exists( 'blavatar_url' ) ) {
			$domain = blavatar_domain( $permalink );

			if ( ! blavatar_exists( $domain ) ) {
				return array();
			}

			$url = blavatar_url( $domain, 'img', $size );
		} elseif ( function_exists( 'has_site_icon' ) && has_site_icon() ) {
			$url = get_site_icon_url( $size );
		} else {
			return array();
		}

		return array( array(
			'type'       => 'image',
			'from'       => 'blavatar',
			'src'        => $url,
			'src_width'  => $size,
			'src_height' => $size,
			'href'       => $permalink,
		) );
	}

	/**
	 * Gets a post image from the author avatar.
	 *
	 * @param int    $post_id The post ID to check.
	 * @param int    $size The size of the avatar to get.
	 * @param string $default The default image to use.
	 * @return Array containing details of the image, or empty array if none.
	 */
	static function from_gravatar( $post_id, $size = 96, $default = false ) {
		$post = get_post( $post_id );
		$permalink = get_permalink( $post_id );

		if ( function_exists( 'wpcom_get_avatar_url' ) ) {
			$url = wpcom_get_avatar_url( $post->post_author, $size, $default, true );
			if ( $url && is_array( $url ) ) {
				$url = $url[0];
			}
		} else {
			$url = get_avatar_url( $post->post_author, array(
				'size' => $size,
				'default' => $default,
			) );
		}

		return array(
			array(
				'type'       => 'image',
				'from'       => 'gravatar',
				'src'        => $url,
				'src_width'  => $size,
				'src_height' => $size,
				'href'       => $permalink,
			),
		);
	}

	/**
	 * Run through the different methods that we have available to try to find a single good
	 * display image for this post.
	 * @param  int $post_id
	 * @param array $args Other arguments (currently width and height required for images where possible to determine)
	 * @return Array containing details of the best image to be used
	 */
	static function get_image( $post_id, $args = array() ) {
		$image = '';

		/**
		 * Fires before we find a single good image for a specific post.
		 *
		 * @since 2.2.0
		 *
		 * @param int $post_id Post ID.
		 */
		do_action( 'jetpack_postimages_pre_get_image', $post_id );
		$media = self::get_images( $post_id, $args );


		if ( is_array( $media ) ) {
			foreach ( $media as $item ) {
				if ( 'image' == $item['type'] ) {
					$image = $item;
					break;
				}
			}
		}

		/**
		 * Fires after we find a single good image for a specific post.
		 *
		 * @since 2.2.0
		 *
		 * @param int $post_id Post ID.
		 */
		do_action( 'jetpack_postimages_post_get_image', $post_id );

		return $image;
	}

	/**
	 * Get an array containing a collection of possible images for this post, stopping once we hit a method
	 * that returns something useful.
	 * @param  int $post_id
	 * @param  array  $args Optional args, see defaults list for details
	 * @return Array containing images that would be good for representing this post
	 */
	static function get_images( $post_id, $args = array() ) {
		// Figure out which image to attach to this post.
		$media = false;

		/**
		 * Filters the array of images that would be good for a specific post.
		 * This filter is applied before options ($args) filter the original array.
		 *
		 * @since 2.0.0
		 *
		 * @param array $media Array of images that would be good for a specific post.
		 * @param int $post_id Post ID.
		 * @param array $args Array of options to get images.
		 */
		$media = apply_filters( 'jetpack_images_pre_get_images', $media, $post_id, $args );
		if ( $media )
			return $media;

		$defaults = array(
			'width'               => 200, // Required minimum width (if possible to determine)
			'height'              => 200, // Required minimum height (if possible to determine)

			'fallback_to_avatars' => false, // Optionally include Blavatar and Gravatar (in that order) in the image stack
			'avatar_size'         => 96, // Used for both Grav and Blav
			'gravatar_default'    => false, // Default image to use if we end up with no Gravatar

			'from_thumbnail'      => true, // Use these flags to specify which methods to use to find an image
			'from_slideshow'      => true,
			'from_gallery'        => true,
			'from_attachment'     => true,
			'from_html'           => true,

			'html_content'        => '' // HTML string to pass to from_html()
		);
		$args = wp_parse_args( $args, $defaults );

		$media = false;
		if ( $args['from_thumbnail'] )
			$media = self::from_thumbnail( $post_id, $args['width'], $args['height'] );
		if ( !$media && $args['from_slideshow'] )
			$media = self::from_slideshow( $post_id, $args['width'], $args['height'] );
		if ( !$media && $args['from_gallery'] )
			$media = self::from_gallery( $post_id );
		if ( !$media && $args['from_attachment'] )
			$media = self::from_attachment( $post_id, $args['width'], $args['height'] );
		if ( !$media && $args['from_html'] ) {
			if ( empty( $args['html_content'] ) )
				$media = self::from_html( $post_id ); // Use the post_id, which will load the content
			else
				$media = self::from_html( $args['html_content'] ); // If html_content is provided, use that
		}

		if ( !$media && $args['fallback_to_avatars'] ) {
			$media = self::from_blavatar( $post_id, $args['avatar_size'] );
			if ( !$media )
				$media = self::from_gravatar( $post_id, $args['avatar_size'], $args['gravatar_default'] );
		}

		/**
		 * Filters the array of images that would be good for a specific post.
		 * This filter is applied after options ($args) filter the original array.
		 *
		 * @since 2.0.0
		 *
		 * @param array $media Array of images that would be good for a specific post.
		 * @param int $post_id Post ID.
		 * @param array $args Array of options to get images.
		 */
		return apply_filters( 'jetpack_images_get_images', $media, $post_id, $args );
	}

	/**
	 * Takes an image URL and pixel dimensions then returns a URL for the
	 * resized and cropped image.
	 *
	 * @param  string $src
	 * @param  int    $dimension
	 * @return string            Transformed image URL
	 */
	static function fit_image_url( $src, $width, $height ) {
		$width = (int) $width;
		$height = (int) $height;

		if ( $width < 1 || $height < 1 ) {
			return $src;
		}

		// See if we should bypass WordPress.com SaaS resizing
		if ( has_filter( 'jetpack_images_fit_image_url_override' ) ) {
			/**
			 * Filters the image URL used after dimensions are set by Photon.
			 *
			 * @since 3.3.0
			 *
			 * @param string $src Image URL.
			 * @param int $width Image width.
			 * @param int $width Image height.
			 */
			return apply_filters( 'jetpack_images_fit_image_url_override', $src, $width, $height );
		}

		// If WPCOM hosted image use native transformations
		$img_host = parse_url( $src, PHP_URL_HOST );
		if ( '.files.wordpress.com' == substr( $img_host, -20 ) ) {
			return add_query_arg( array( 'w' => $width, 'h' => $height, 'crop' => 1 ), set_url_scheme( $src ) );
		}

		// Use Photon magic
		if( function_exists( 'jetpack_photon_url' ) ) {
			return jetpack_photon_url( $src, array( 'resize' => "$width,$height" ) );
		}
		
		// Arg... no way to resize image using WordPress.com infrastructure!
		return $src;
	}
}<|MERGE_RESOLUTION|>--- conflicted
+++ resolved
@@ -111,7 +111,6 @@
 		 */
 		$juggle_post = $GLOBALS['post'];
 		$GLOBALS['post'] = $post;
-<<<<<<< HEAD
 		$galleries = get_post_galleries( $post->ID, false );
 		$GLOBALS['post'] = $juggle_post;
 
@@ -145,22 +144,6 @@
 						'href'  => $permalink,
 					);
 				}
-=======
-		$gallery_images = get_post_galleries_images( $post->ID, false );
-		$GLOBALS['post'] = $juggle_post;
-
-		foreach ( $gallery_images as $galleries ) {
-			foreach ( $galleries as $src ) {
-				list( $raw_src ) = explode( '?', $src ); // pull off any Query string (?w=250)
-				$raw_src = wp_specialchars_decode( $raw_src ); // rawify it
-				$raw_src = esc_url_raw( $raw_src ); // clean it
-				$images[] = array(
-					'type'  => 'image',
-					'from'  => 'gallery',
-					'src'   => $raw_src,
-					'href'  => $permalink,
-				);
->>>>>>> 88a8f1a9
 			}
 		}
 
@@ -275,11 +258,7 @@
 				$too_big &&
 				(
 					( method_exists( 'Jetpack', 'is_module_active' ) && Jetpack::is_module_active( 'photon' ) ) ||
-<<<<<<< HEAD
-					( defined( 'WPCOM' ) && IS_WPCOM )
-=======
 					( defined( 'IS_WPCOM' ) && IS_WPCOM )
->>>>>>> 88a8f1a9
 				)
 			) {
 				$img_src = wp_get_attachment_image_src( $thumb, array( 1200, 1200 ) );
