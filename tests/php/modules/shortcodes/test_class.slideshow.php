<?php

class WP_Test_Jetpack_Shortcodes_Slideshow extends WP_UnitTestCase {

<<<<<<< HEAD
	/**
	 * @author scotchfield
	 * @covers Jetpack_Slideshow_Shortcode::shortcode_callback
	 * @since 3.2
	 */
=======
>>>>>>> 35f81ebc
	public function test_shortcodes_slideshow_exists() {
		$this->assertEquals( shortcode_exists( 'slideshow' ), true );
	}

<<<<<<< HEAD
	/**
	 * @author scotchfield
	 * @covers Jetpack_Slideshow_Shortcode::shortcode_callback
	 * @since 3.2
	 */
=======
>>>>>>> 35f81ebc
	public function test_shortcodes_slideshow() {
		$content = '[slideshow]';

		$shortcode_content = do_shortcode( $content );

		$this->assertNotEquals( $content, $shortcode_content );
	}

<<<<<<< HEAD
=======
	public function test_shortcodes_slideshow_no_js() {
		switch_to_blog( 104104364 ); // test.wordpress.com

		$content = '[gallery type="slideshow" ids="161,162"]';

		$shortcode_content = do_shortcode( $content );

		$this->assertEquals( 0, strpos( $shortcode_content, '<p class="jetpack-slideshow-noscript robots-nocontent">This slideshow requires JavaScript.</p>' ) );
	}

	public function test_shortcodes_slideshow_html() {
		switch_to_blog( 104104364 ); // test.wordpress.com

		$content = '[gallery type="slideshow" ids="161,162"]';

		$shortcode_content = do_shortcode( $content );

		$this->assertEquals( ! false, strpos( $shortcode_content, 'class="slideshow-window jetpack-slideshow' ) );
	}

	public function test_shortcodes_slideshow_autostart_off() {
		switch_to_blog( 104104364 ); // test.wordpress.com

		$content = '[gallery type="slideshow" ids="161,162" autostart="false"]';

		$shortcode_content = do_shortcode( $content );

		$this->assertEquals( ! false, strpos( $shortcode_content, 'data-autostart="false"' ) );
	}

	public function test_shortcodes_slideshow_autostart_on() {
		switch_to_blog( 104104364 ); // test.wordpress.com

		$content = '[gallery type="slideshow" ids="161,162" autostart="true"]';

		$shortcode_content = do_shortcode( $content );

		$this->assertEquals( ! false, strpos( $shortcode_content, 'data-autostart="true"' ) );
	}
>>>>>>> 35f81ebc
}<|MERGE_RESOLUTION|>--- conflicted
+++ resolved
@@ -2,26 +2,20 @@
 
 class WP_Test_Jetpack_Shortcodes_Slideshow extends WP_UnitTestCase {
 
-<<<<<<< HEAD
 	/**
 	 * @author scotchfield
 	 * @covers Jetpack_Slideshow_Shortcode::shortcode_callback
 	 * @since 3.2
 	 */
-=======
->>>>>>> 35f81ebc
 	public function test_shortcodes_slideshow_exists() {
 		$this->assertEquals( shortcode_exists( 'slideshow' ), true );
 	}
 
-<<<<<<< HEAD
 	/**
 	 * @author scotchfield
 	 * @covers Jetpack_Slideshow_Shortcode::shortcode_callback
 	 * @since 3.2
 	 */
-=======
->>>>>>> 35f81ebc
 	public function test_shortcodes_slideshow() {
 		$content = '[slideshow]';
 
@@ -30,8 +24,6 @@
 		$this->assertNotEquals( $content, $shortcode_content );
 	}
 
-<<<<<<< HEAD
-=======
 	public function test_shortcodes_slideshow_no_js() {
 		switch_to_blog( 104104364 ); // test.wordpress.com
 
@@ -71,5 +63,4 @@
 
 		$this->assertEquals( ! false, strpos( $shortcode_content, 'data-autostart="true"' ) );
 	}
->>>>>>> 35f81ebc
 }