<?php

require_once __DIR__ . '/class.wp-super-cache-rest-get-settings.php';
require_once __DIR__ . '/class.wp-super-cache-rest-update-settings.php';
require_once __DIR__ . '/class.wp-super-cache-rest-get-stats.php';
require_once __DIR__ . '/class.wp-super-cache-rest-get-cache.php';
<<<<<<< HEAD
=======
require_once __DIR__ . '/class.wp-super-cache-rest-get-notices.php';
require_once __DIR__ . '/class.wp-super-cache-rest-test-cache.php';
>>>>>>> f7716b01
require_once __DIR__ . '/class.wp-super-cache-rest-delete-cache.php';
require_once __DIR__ . '/class.wp-super-cache-rest-preload.php';
require_once __DIR__ . '/class.wp-super-cache-rest-test-cache.php';

class WP_Super_Cache_Router {
	/**
	 * Register the routes for the objects of the controller.
	 *
	 * GET /wp-super-cache/v1/settings
	 * PATCH /wp-super-cache/v1/settings
	 * GET /wp-super-cache/v1/stats
	 * GET /wp-super-cache/v1/cache
	 * DELETE /wp-super-cache/v1/cache
	 */
	public static function register_routes() {
		$version = '1';
		$namespace = 'wp-super-cache/v' . $version;

		$get_settings    = new WP_Super_Cache_Rest_Get_Settings();
		$update_settings = new WP_Super_Cache_Rest_Update_Settings();
		$get_stats       = new WP_Super_Cache_Rest_Get_Stats();
		$get_cache       = new WP_Super_Cache_Rest_Get_Cache();
		$test_cache 	 = new WP_Super_Cache_Rest_Test_Cache();
		$delete_cache 	 = new WP_Super_Cache_Rest_Delete_Cache();
<<<<<<< HEAD
		$preload_cache   = new WP_Super_Cache_Rest_Preload();
=======
		$get_notices 	 = new WP_Super_Cache_Rest_Get_Notices();
>>>>>>> f7716b01

		register_rest_route( $namespace, '/settings', array(
			array(
				'methods'        	  => WP_REST_Server::READABLE,
				'callback'       	  => array( $get_settings, 'callback' ),
				'permission_callback' => __CLASS__ . '::get_item_permissions_check',
				'args'            	  => array(),
			),
			array(
				'methods'         	  => 'PATCH',
				'callback'        	  => array( $update_settings, 'callback' ),
				'permission_callback' => __CLASS__ . '::update_item_permissions_check',
				'args'           	  => array(),
			),
		) );

		register_rest_route( $namespace, '/notices', array(
			'methods'             => WP_REST_Server::READABLE,
			'callback'        	  => array( $get_notices, 'callback' ),
			'permission_callback' => __CLASS__ . '::get_item_permissions_check',
		) );

		register_rest_route( $namespace, '/stats', array(
			'methods'             => WP_REST_Server::READABLE,
			'callback'        	  => array( $get_stats, 'callback' ),
			'permission_callback' => __CLASS__ . '::get_item_permissions_check',
		) );


		register_rest_route( $namespace, '/cache', array(
			array(
				'methods'         	  => WP_REST_Server::READABLE,
				'callback'        	  => array( $get_cache, 'callback' ),
				'permission_callback' => __CLASS__ . '::get_item_permissions_check',
				'args'            	  => array(),
			),
			array(
				'methods'         	  => WP_REST_Server::DELETABLE,
				'callback'        	  => array( $delete_cache, 'callback' ),
				'permission_callback' => __CLASS__ . '::delete_item_permissions_check',
				'args'           	  => array(),
			),
		) );

		register_rest_route( $namespace, '/preload', array(
			'methods'             => WP_REST_Server::CREATABLE,
			'callback'            => array( $preload_cache, 'do_preload_cache' ),
			'permission_callback' => array( __CLASS__ . '::update_item_permissions_check' ),
		) );

		register_rest_route( $namespace, '/cache/test', array(
			'methods'             => WP_REST_Server::CREATABLE,
			'callback'        	  => array( $test_cache, 'callback' ),
			'permission_callback' => __CLASS__ . '::create_item_permissions_check',
		) );
	}

	/**
	 * Check if a given request has access to get items
	 *
	 * @param WP_REST_Request $request Full data about the request.
	 * @return WP_Error|bool
	 */
	public static function get_items_permissions_check( $request ) {
		return wpsupercache_site_admin();
	}

	/**
	 * Check if a given request has access to get a specific item
	 *
	 * @param WP_REST_Request $request Full data about the request.
	 * @return WP_Error|bool
	 */
	public static function get_item_permissions_check( $request ) {
		return self::get_items_permissions_check( $request );
	}

	/**
	 * Check if a given request has access to create items
	 *
	 * @param WP_REST_Request $request Full data about the request.
	 * @return WP_Error|bool
	 */
	public static function create_item_permissions_check( $request ) {
		return self::get_items_permissions_check( $request );
	}

	/**
	 * Check if a given request has access to update a specific item
	 *
	 * @param WP_REST_Request $request Full data about the request.
	 * @return WP_Error|bool
	 */
	public static function update_item_permissions_check( $request ) {
		return self::create_item_permissions_check( $request );
	}

	/**
	 * Check if a given request has access to update a specific item
	 *
	 * @param WP_REST_Request $request Full data about the request.
	 * @return WP_Error|bool
	 */
	public static function delete_item_permissions_check( $request ) {
		return self::update_item_permissions_check( $request );
	}

}

add_action( 'rest_api_init', function() {
	$wpsupercache_route = new WP_Super_Cache_Router;
	$wpsupercache_route->register_routes();
} );<|MERGE_RESOLUTION|>--- conflicted
+++ resolved
@@ -4,14 +4,10 @@
 require_once __DIR__ . '/class.wp-super-cache-rest-update-settings.php';
 require_once __DIR__ . '/class.wp-super-cache-rest-get-stats.php';
 require_once __DIR__ . '/class.wp-super-cache-rest-get-cache.php';
-<<<<<<< HEAD
-=======
 require_once __DIR__ . '/class.wp-super-cache-rest-get-notices.php';
 require_once __DIR__ . '/class.wp-super-cache-rest-test-cache.php';
->>>>>>> f7716b01
 require_once __DIR__ . '/class.wp-super-cache-rest-delete-cache.php';
 require_once __DIR__ . '/class.wp-super-cache-rest-preload.php';
-require_once __DIR__ . '/class.wp-super-cache-rest-test-cache.php';
 
 class WP_Super_Cache_Router {
 	/**
@@ -33,11 +29,8 @@
 		$get_cache       = new WP_Super_Cache_Rest_Get_Cache();
 		$test_cache 	 = new WP_Super_Cache_Rest_Test_Cache();
 		$delete_cache 	 = new WP_Super_Cache_Rest_Delete_Cache();
-<<<<<<< HEAD
 		$preload_cache   = new WP_Super_Cache_Rest_Preload();
-=======
 		$get_notices 	 = new WP_Super_Cache_Rest_Get_Notices();
->>>>>>> f7716b01
 
 		register_rest_route( $namespace, '/settings', array(
 			array(
